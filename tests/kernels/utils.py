"""Kernel test utils"""

import itertools
import random
import unittest
from numbers import Number
from typing import (Any, Dict, List, NamedTuple, Optional, Sequence, Tuple,
                    Union)

import pytest
import torch
from torch._prims_common import TensorLikeType

from vllm.attention import AttentionBackend, AttentionMetadata, AttentionType
from vllm.model_executor.layers.activation import SiluAndMul
from vllm.utils import (STR_BACKEND_ENV_VAR, STR_XFORMERS_ATTN_VAL,
                        make_tensor_with_pad)

# For now, disable "test_aot_dispatch_dynamic" since there are some
# bugs related to this test in PyTorch 2.4.
DEFAULT_OPCHECK_TEST_UTILS: Tuple[str, ...] = (
    "test_schema",
    "test_autograd_registration",
    "test_faketensor",
)

ALL_OPCHECK_TEST_UTILS: Tuple[str, ...] = (
    "test_schema",
    "test_autograd_registration",
    "test_faketensor",
    "test_aot_dispatch_dynamic",
)


class QKVInputs(NamedTuple):
    '''
    Data structure for representing unpacked attention inputs, 
    query/key/values and their sequence lengths.

    Attributes:

        * {query,key,value}: unpacked (batch_size x padded_seq_len x 
                             num_heads x head_size) attention inputs
        * q_seq_lens: query sequence lengths list
        * kv_seq_lens: shared key/value sequence lengths list
    '''

    query: torch.Tensor
    key: torch.Tensor
    value: torch.Tensor
    q_seq_lens: List[int]
    kv_seq_lens: List[int]


class QKVO(NamedTuple):
    '''
    Data structure for representing unpacked attention inputs, 
    alongside unpacked known-correct attention output

    Attributes:

        * qkv: unpacked (batch_size x padded_seq_len x 
                             num_heads x head_size) attention inputs
        * ideal_output: unpacked (batch_size x padded_seq_len x 
                        num_heads x head_size) known-correct attention output
    '''

    qkv: QKVInputs
    ideal_output: torch.Tensor


class PackedQKVInputs(NamedTuple):
    '''
    Data structure for representing packed attention inputs

    Attributes:

        * {query,key,value}: packed (number_of_tokens x num_heads 
                             x head_size) attention inputs
        * q_start_loc_list: list of query start locations within packed tensor
        * kv_start_loc_list: shared list of key/value start locations within
                             packed tensor
        * q_seq_lens: query sequence lengths list
        * kv_seq_lens: shared key/value sequence lengths list
    '''

    query: torch.Tensor
    key: torch.Tensor
    value: torch.Tensor
    q_start_loc_list: Optional[List[int]]
    kv_start_loc_list: Optional[List[int]]
    q_seq_lens: Optional[List[int]]
    kv_seq_lens: Optional[List[int]]


class PackedQKVO(NamedTuple):
    '''
    Data structure for representing packed attention inputs, 
    alongside packed known-correct attention output

    Attributes:

        * packed_qkv: packed (number_of_tokens x num_heads 
                      x head_size) attention inputs
        * ideal_output: packed (number_of_tokens x num_heads 
                        x head_size) known-correct attention output
    '''

    packed_qkv: Optional[PackedQKVInputs]
    ideal_output: torch.Tensor


class KVMemoryMap(NamedTuple):
    '''
    Data structure for encapsulating KV cache memory mapping.

    Attributes:

        * block_tables: KV cache block tables
        * slot_mapping: mapping of sequence offset to physical address
    '''

    block_tables: torch.Tensor
    slot_mapping: torch.Tensor


class PhaseTestParameters(NamedTuple):
    '''
    Data structure for encapsulating the test parameters
    for a given test "phase" (prefill or decode phase) and attention
    scenario (encoder, decoder-self, encoder/decoder-cross)

    Attributes:

        * packed_qkvo: packed (number_of_tokens x num_heads 
                       x head_size) attention inputs & known-correct
                       output
        * kv_mmap: KV cache memory mapping, specific to this test phase &
                   attention scenario
    '''

    packed_qkvo: PackedQKVO
    kv_mmap: Optional[KVMemoryMap]


def maybe_make_int_tensor(
    _list: Optional[List[int]],
    device: Union[torch.device, str],
) -> torch.Tensor:
    '''
    Convert Python int list to a 1D int torch.Tensor on `device`

    Returns:

    * If _list is not None: 1D int torch.Tensor on `device`
    * None otherwise
    '''
    return None if _list is None else torch.tensor(
        _list, dtype=torch.int, device=device)


def maybe_make_long_tensor(
    _list: Optional[List[int]],
    device: Union[torch.device, str],
) -> torch.Tensor:
    '''
    Convert Python int list to a 1D long torch.Tensor on `device`

    Returns:

    * If _list is not None: 1D long torch.Tensor on `device`
    * None otherwise
    '''
    return None if _list is None else torch.tensor(
        _list, dtype=torch.long, device=device)


def maybe_max(_list: Optional[List]) -> Optional[Number]:
    '''
    Returns:

    * If _list is not None: max(_list)
    * None otherwise
    '''
    return None if _list is None else max(_list)


def make_causal_mask(
    q_max_seq_len: int,
    kv_max_seq_len: int,
) -> torch.Tensor:
    '''
    Create a q_max_seq_len x kv_max_seq_len causal mask

    Arguments:
    
    * q_max_seq_len: query max seq len
    * kv_max_seq_len: key/value max seq len

    Returns:

    * 2D tensor, q_max_seq_len x kv_max_seq_len
    '''

    # Create a matrix where entry (i, j) is True if i >= j
    mask = torch.triu(torch.ones(q_max_seq_len, kv_max_seq_len), diagonal=1)
    # Replace True with float('-inf') and False with 0
    mask = mask.masked_fill(mask == 1,
                            float('-inf')).masked_fill(mask == 0, 0.0)
    return mask


def override_backend_env_variable(mpatch: pytest.MonkeyPatch,
                                  backend_name: str) -> None:
    '''
    Override the environment variable indicating the vLLM backend temporarily,
    using pytest monkeypatch to ensure that the env vars get
    reset once the test context exits.

    Arguments:

    * mpatch: pytest monkeypatch instance
    * backend_name: attention backend name to force
    '''
    mpatch.setenv(STR_BACKEND_ENV_VAR, backend_name)


def ref_masked_attention(query: torch.Tensor,
                         key: torch.Tensor,
                         value: torch.Tensor,
                         scale: float,
                         custom_mask: Optional[torch.Tensor] = None,
                         q_seq_lens: Optional[List] = None,
                         kv_seq_lens: Optional[List] = None) -> torch.Tensor:
    '''
    "Golden" masked attention reference. Supports two types of masking:

    * Basic attention mask, utilizing {q,kv}_seq_lens args to mask out
      padding elements
    * Custom attention mask, which can force an arbitrary mask tensor, i.e.
      causal

    Arguments:

    * query: batch_size x q_padded_seq_len x num_heads x head_size
    * key: batch_size x kv_padded_seq_len x num_heads x head_size
    * value: batch_size x kv_padded_seq_len x num_heads x head_size
    * scale: Attention scale factor
    * custom_mask: custom attention mask; good place to inject a causal
      attention mask
    * q_seq_lens: list of unpadded query seq_lens for each batch index
    * kv_seq_lens: list of unpadded key/value seq_lens for each batch index

    Returns:

    * Attention result, batch_size x q_padded_seq_len x num_heads x head_size
    '''

    assert q_seq_lens is not None
    assert kv_seq_lens is not None

    batch_size = query.shape[0]
    assert (len(q_seq_lens) == batch_size)
    assert (len(kv_seq_lens) == batch_size)

    attn_weights = scale * torch.einsum("bqhd,bkhd->bhqk", query, key).float()

    # Basic attention mask, derived from seq lens
    if (q_seq_lens is not None) or (kv_seq_lens is not None):
        attn_mask = torch.zeros_like(attn_weights)
        if q_seq_lens is not None:
            for bdx, plen in enumerate(q_seq_lens):
                attn_mask[bdx, :, plen:, :] = -torch.inf
        if kv_seq_lens is not None:
            for bdx, plen in enumerate(kv_seq_lens):
                attn_mask[bdx, :, :, plen:] = -torch.inf

        attn_weights = attn_weights + attn_mask.float()

    # Custom attention mask
    if custom_mask is not None:
        attn_weights = attn_weights + custom_mask.float()

    attn_weights = torch.softmax(attn_weights, dim=-1).to(value.dtype)
    out = torch.einsum("bhqk,bkhd->bqhd", attn_weights, value)
    return out


def make_qkv(
    batch_size: int,
    max_q_seq_len: int,
    max_kv_seq_len: Optional[int],
    num_heads: int,
    head_size: int,
    device: Union[torch.device, str],
    force_kv_seq_lens: Optional[List[int]] = None,
    attn_type: AttentionType = AttentionType.ENCODER_DECODER,
    force_max_len: bool = False,
) -> Tuple[QKVInputs, QKVInputs, QKVInputs]:
    '''
    Construct QKV test tensors for self- and cross-attention.

    Generates three query/key/value triplets:

    * "Baseline" query/key/value (for input to reference attention function)
    * "Prefill" query/key/value (last sequence offset zero'd out, for use as
      input to prefill kernel)
    * "Decode" query/key/value (only the last sequence offset  from baseline,
      for use as input to decode kernel)

    Each Q/K/V triplet is associated with a list of q seqlens and a list of k/v
    seqlens

    Arguments:

    * batch_size
    * max_q_seq_len: max query seq len
    * max_kv_seq_len: max key/value seq len
    * num_heads
    * head_size
    * is_encoder_decoder_attn: if True, query seqlen may differ from 
      key/value seqlen (as is often the case for cross-attention); 
      o/w, query/key/value seqlens match at each batch index 
      (max_kv_seq_len is unused)
    * force_kv_seq_lens: if not None, overrides kv sequence lengths
    * attn_type: encoder, decoder self, or enc/dec cross attention
    * force_max_len: if True, all query seqlens are max_q_seq_len; o/w query
      seqlens are random in [2,max_q_seq_lens]. Same for key/value seqlens
      and max_kv_seq_len, unless forced by is_encoder_decoder_attn=False
    * device: CPU or CUDA device

    Returns:

    * Overall QKVInputs structure (containing full unpacked Q/K/V tensors)
    * Prefill QKVInputs structure (containing all but the last sequence offset)
    * Decode QKVInputs structure (containing all only the last sequence offset)
    '''

    if force_max_len:
        q_seq_lens = [max_q_seq_len for _ in range(batch_size)]
    else:
        q_seq_lens = [
            random.randint(2, max_q_seq_len) for _ in range(batch_size)
        ]
    kv_seq_lens = None
    if force_kv_seq_lens is not None:
        kv_seq_lens = force_kv_seq_lens
    elif attn_type != AttentionType.ENCODER_DECODER:
        # K,V seq lens match Q for self-attention
        kv_seq_lens = q_seq_lens
    else:
        # K,V seq lens are distinct from Q seq lens & random
        assert max_kv_seq_len is not None
        if force_max_len:
            kv_seq_lens = [max_kv_seq_len] * batch_size
        else:
            kv_seq_lens = [
                random.randint(2, max_kv_seq_len) for _ in range(batch_size)
            ]

    query = torch.rand(
        (batch_size, max_q_seq_len, num_heads, head_size)).to(device)
    key = torch.rand(
        (batch_size, max_kv_seq_len, num_heads, head_size)).to(device)
    value = torch.rand(
        (batch_size, max_kv_seq_len, num_heads, head_size)).to(device)

    prefill_query = torch.zeros(
        (batch_size, max_q_seq_len, num_heads, head_size)).to(device)
    prefill_key = torch.zeros(
        (batch_size, max_kv_seq_len, num_heads, head_size)).to(device)
    prefill_value = torch.zeros(
        (batch_size, max_kv_seq_len, num_heads, head_size)).to(device)

    decode_query = torch.zeros(
        (batch_size, 1, num_heads, head_size)).to(device)
    decode_key = torch.zeros((batch_size, 1, num_heads, head_size)).to(device)
    decode_value = torch.zeros(
        (batch_size, 1, num_heads, head_size)).to(device)

    for bdx, (q_seq_len, kv_seq_len) in enumerate(zip(q_seq_lens,
                                                      kv_seq_lens)):
        query[bdx, q_seq_len:, :, :] = 0
        key[bdx, kv_seq_len:, :, :] = 0
        value[bdx, kv_seq_len:, :, :] = 0

        prefill_query[bdx,
                      0:(q_seq_len - 1), :, :] = query[bdx,
                                                       0:(q_seq_len - 1), :, :]
        prefill_key[bdx,
                    0:(kv_seq_len - 1), :, :] = key[bdx,
                                                    0:(kv_seq_len - 1), :, :]
        prefill_value[bdx, 0:(kv_seq_len -
                              1), :, :] = value[bdx, 0:(kv_seq_len - 1), :, :]

        decode_query[bdx, :, :, :] = query[bdx,
                                           (q_seq_len - 1):q_seq_len, :, :]
        decode_key[bdx, :, :, :] = key[bdx, (kv_seq_len - 1):kv_seq_len, :, :]
        decode_value[bdx, :, :, :] = value[bdx,
                                           (kv_seq_len - 1):kv_seq_len, :, :]

    prefill_q_seq_lens = [plen - 1 for plen in q_seq_lens]
    prefill_kv_seq_lens = [plen - 1 for plen in kv_seq_lens]

    decode_q_seq_lens = [1 for _ in q_seq_lens]
    decode_kv_seq_lens = [1 for _ in kv_seq_lens]

    return (
        QKVInputs(
            query,  # Overall QKV inputs
            key,
            value,
            q_seq_lens,
            kv_seq_lens),
        QKVInputs(
            prefill_query,  # Prefill subset of QKV sequences
            prefill_key,
            prefill_value,
            prefill_q_seq_lens,
            prefill_kv_seq_lens),
        QKVInputs(
            decode_query,  # Decode subset of KV sequences
            decode_key,
            decode_value,
            decode_q_seq_lens,
            decode_kv_seq_lens))


def pack_tensor(
        unpacked_tensor: torch.Tensor, seq_lens: List[int],
        device: Union[torch.device, str]) -> Tuple[torch.Tensor, List[int]]:
    '''
    Pack a batch_size x padded_seq_len x num_heads x head_size tensor into an
    unpadded number_of_tokens x num_heads x head_size tensor, where
    number_of_tokens = sum(seq_lens)

    Arguments:

    * unpacked_tensor: batch_size x padded_seq_len x num_heads x head_size
    * seq_lens: list of token counts for each seq
    * device: CPU or CUDA device

    Returns

    * packed_tensor: number_of_tokens x num_heads x head_size
    * start_loc_list: start idx of each batch elt in packed_tensor; [0] +
      list(itertools.accumulate(seq_lens))
    '''

    num_tok = sum(seq_lens)
    num_heads = unpacked_tensor.shape[-2]
    head_size = unpacked_tensor.shape[-1]
    start_loc_list = [0] + list(itertools.accumulate(seq_lens))
    packed_tensor = torch.zeros((num_tok, num_heads, head_size), device=device)

    for bdx, (seq_len, start_loc) in enumerate(zip(seq_lens, start_loc_list)):

        packed_tensor[start_loc:(
            start_loc + seq_len), :, :] = unpacked_tensor[bdx, :seq_len, :, :]

    return packed_tensor, start_loc_list


def pack_qkv(qkv: QKVInputs, device: Union[torch.device,
                                           str]) -> PackedQKVInputs:
    '''
    Individually pack each of Q, K and V, each with dimensions batch_size x
    padded_seq_len x num_heads x head_size, into respective number_of_tokens x
    num_heads x head_size tensors.
    
    For Q, number_of_tokens = sum(q_seq_lens).

    For K and V, number_of_tokens = sum(kv_seq_lens)

    Arguments:

    * qkv: Unpacked (batch_size x padded_seq_len x num_heads x head_size)
           attention inputs
    * device: CPU or CUDA device

    Returns

    * Packed (number_of_tokens x num_heads x head_size) QKV inputs
      derived from unpacked inputs
    '''

    if qkv.query is None:
        packed_query = None
        q_start_loc_list = None
    else:
        packed_query, q_start_loc_list = pack_tensor(qkv.query,
                                                     qkv.q_seq_lens,
                                                     device=device)
    packed_key, kv_start_loc_list = pack_tensor(qkv.key,
                                                qkv.kv_seq_lens,
                                                device=device)
    packed_value, _ = pack_tensor(qkv.value, qkv.kv_seq_lens, device=device)
    return PackedQKVInputs(
        packed_query, packed_key, packed_value, q_start_loc_list,
        kv_start_loc_list,
        (None if q_start_loc_list is None else qkv.q_seq_lens),
        qkv.kv_seq_lens)


def make_backend(backend_name: str) -> AttentionBackend:
    '''
    Construct the backend instance determined by the backend_name string
    argument.

    "XFORMERS" -> construct xformers backend

    TODO: other backends

    Note: at time of writing the Attention wrapper automatically selects
    its own backend for Attention.forward(); so the backend instance which
    you generate with this function is not meant to be used for *running*
    inference, but rather for generating compatible metadata structures
    using backend.make_metadata()


    Returns:

    * Backend instance
    '''
    if backend_name == STR_XFORMERS_ATTN_VAL:
        # NOTE: xFormers backend cannot be imported for CPU and AMD GPUs.
        from vllm.attention.backends.xformers import XFormersBackend

        return XFormersBackend()
    raise AssertionError(
        f"Unrecognized backend_name {backend_name} for unit test")


def _make_metadata_tensors(
    seq_lens: Optional[List[int]], context_lens: Optional[List[int]],
    encoder_seq_lens: Optional[List[int]], device: Union[torch.device, str]
) -> Tuple[torch.Tensor, torch.Tensor, Any, Any, Optional[List[int]],
           torch.Tensor, Optional[int]]:
    '''
    Build scalar & tensor values required to build attention metadata structure.

    Arguments:

    * seq_lens: list of token-counts for each decoder input seq
    * context_lens: list of context length values for each seq
    * encoder_seq_lens: list of token-counts for each encoder input seq
    * device: CPU or CUDA device

    Returns:

    * seq_lens_tensor: decoder seq_lens list, as tensor
    * context_lens_tensor: context_lens list, as tensor
    * max_context_len: max(context_lens)
    * max_seq_len: max(seq_lens)
    * seq_start_loc: start idx of each sequence
    * max_encoder_seq_len: encoder seq_lens list, as tensor
    '''
    seq_lens_tensor = maybe_make_int_tensor(seq_lens, device)
    context_lens_tensor = maybe_make_int_tensor(context_lens, device)
    max_context_len = maybe_max(context_lens)
    max_seq_len = maybe_max(seq_lens)

    encoder_seq_lens_tensor = maybe_make_int_tensor(encoder_seq_lens, device)
    max_encoder_seq_len = (None if encoder_seq_lens is None else
                           max(encoder_seq_lens))

    seq_start_loc = None

    return (seq_lens_tensor, context_lens_tensor, max_context_len, max_seq_len,
            seq_start_loc, encoder_seq_lens_tensor, max_encoder_seq_len)


def make_kv_cache(num_blocks: int,
                  num_heads: int,
                  head_size: int,
                  block_size: int,
                  device: Union[torch.device, str],
                  default_val: float = 0.0) -> torch.Tensor:
    '''
    Create a fake KV cache.

    Arguments:

    * num_blocks: number of blocks in the KV cache
    * num_heads: number of attention heads
    * head_size: head dimension
    * block_size: number of offsets within a block
    * device: CPU or CUDA device
    * default_val: initialization value for KV cache elements

    Returns:

    * kv_cache: 2 x num_blocks x (block_size * num_heads * head_size)
    '''

    kv_cache = torch.rand(
        (2, num_blocks, block_size * num_heads * head_size)).to(device)
    if default_val is not None:
        kv_cache[:, :, :] = default_val
    return kv_cache


def _num_tokens_to_min_blocks(num_tokens: int, block_size: int) -> int:
    '''
    Compute the minimum number of blocks required to hold num_tokens tokens,
    given block_size
    '''
    return (num_tokens + block_size) // block_size


def make_empty_slot_mapping_tensor(device: Union[torch.device, str]):
    return maybe_make_long_tensor([], device)


def make_empty_block_tables_tensor(device: Union[torch.device, str]):
    return torch.tensor([], device=device)


def split_slot_mapping(slot_mapping_list: torch.Tensor, seq_lens: List[int],
                       device: Union[torch.device, str]):
    '''
    Split a slot mapping into valid prefill- and decode-phase slot mappings.

    Context:
    * Your goal is to test (1) prefill of N prompts, with prompt-lengths
      {K_i \\forall i \\in [0,N)}, followed by (2) decoding of a single token
      for all N prompts (N tokens total); the resultant sequence lengths 
      after decode would be {K_i + 1 for i \\in [0,N)}
    * The test you want to do requires (1) having the prefill slot mapping 
      for all tokens present during prefill, the number of which is 
      M = \\sum_i{K_i}, and (2) having the decode slot mapping for all N 
      decoded tokens
    
    This function consumes a single 1D slot mapping, which is the 
    concatenation of N slot mappings each of length K_i + 1 (corresponding
    to the  sequence lengths after decode), with a total length of
    P = \\sum_i{K_i + 1} = M + N

    The prefill-phase slot mapping results from excising the (K_i + 1)-th entry
    from each of the N subsequences in the slot mapping (i.e. omitting the 
    decoded token's mapping.)

    The N excised entries are appended to obtain the decode-phase slot mapping

    Arguments:

    * slot_mapping_list: Length-P 1D slot mapping (as List) reflecting all N
      post-decode sequences
    * seq_lens: List of N post-decode sequence lengths (K_i + 1 in the 
      description above)
    * device: cuda, cpu, etc.

    Returns:

    * prefill_slot_mapping: Length-M 1D slot mapping (as Tensor) 
      reflecting all N prefill prompts
    * decode_slot_mapping: Length-N 1D slot mapping (as Tensor) reflecting 
      all N decoded tokens
    '''

    prefill_slot_mapping = []
    decode_slot_mapping = []

    base_idx = 0
    for seq_len in seq_lens:
        prefill_slot_mapping.extend(slot_mapping_list[base_idx:(base_idx +
                                                                seq_len - 1)])
        decode_slot_mapping.append(slot_mapping_list[base_idx + seq_len - 1])
        base_idx += seq_len

    return (maybe_make_long_tensor(prefill_slot_mapping, device),
            maybe_make_long_tensor(decode_slot_mapping, device))


def make_block_tables_slot_mapping(
        block_size: int,
        seq_lens: List[int],
        device: Union[torch.device, str],
        block_base_addr: int = 0) -> Tuple[torch.Tensor, List[int], int]:
    '''
    Construct fake block tables & slot mappings.

    For a sequence with num_tokens tokens the minimum number
    of required KV cache blocks is

    num_blocks = (num_tokens + block_size) // block_size

    Then the minimum KV cache size in blocks is

    total_cache_blocks = sum(num_blocks for all seqs) 

    Then, the blocktable mapping counts downward from

    block_base_addr + total_cache_blocks

    to

    block_base_addr
    

    The constructed block-tables and slot-mapping are sized to the
    lengths of the sequences in their entirety (as reflected by seq_lens),
    i.e. the total of prefill prompt tokens + decoded tokens.

    Arguments:

    * block_size: number of offsets per block
    * seq_lens: list of token-counts for each sequence
    * block_base_addr: the block table base address
    * device: CPU or CUDA device

    Return:

    * block_tables_tensor: block table for sequence   
    * slot_mapping_list: slot mapping for sequence
    * max_block_idx: the highest block address within this block table
    '''

    # Provision minimum number of KV cache blocks
    num_blocks_list = [
        _num_tokens_to_min_blocks(num_tokens, block_size)
        for num_tokens in seq_lens
    ]
    max_block_table_len = max(num_blocks_list)
    block_table_pad_tokens = 10

    block_tables = []
    slot_mapping_list = []
    # Compute uppermost address of block table
    total_cache_blocks = sum(num_blocks_list)
    block_base_idx = block_base_addr + total_cache_blocks
    max_block_idx = block_base_idx
    for sdx, num_tokens in enumerate(seq_lens):
        num_blocks = num_blocks_list[sdx]
        block_table = list(
            range(block_base_idx, block_base_idx - num_blocks, -1))
        for idx in range(num_tokens):
            mapping_value = (
                idx % block_size) + block_table[idx // block_size] * block_size
            slot_mapping_list.append(mapping_value)

        block_base_idx -= num_blocks
        block_tables.append(block_table)

    block_tables_tensor = make_tensor_with_pad(
        block_tables,
        max_len=max_block_table_len + block_table_pad_tokens,
        pad=0,
        dtype=torch.int,
        device=device,
    )

    return (block_tables_tensor, slot_mapping_list, max_block_idx)


def make_test_metadata(
    attn_backend: AttentionBackend,
    is_prompt: bool,
    seq_lens: Optional[List[int]],
    decoder_test_params: Optional[PhaseTestParameters],
    device: Union[torch.device, str],
    encoder_test_params: Optional[PhaseTestParameters] = None,
    cross_test_params: Optional[PhaseTestParameters] = None
) -> AttentionMetadata:
    '''
    Construct fake attention metadata for a given test phase
    (prefill-phase or decode-phase).

    encoder_test_params and cross_test_params arguments allow encoder
    attention and enc/dec cross-attention (respectively) to use distinct
    metadata values from decoder self-attention (decoder_test_params.)
    
    if encoder_test_params and cross_test_params are None, the attention
    metadata will support decoder-only scenario.

    Assumptions:

    * No chunked prefill -> a batch is 100% prefill or 100% decode, never both

    Arguments:

    * attn_backend: Backend for sourcing attention kernels
    * is_prompt: prefill if True, o/w decode
    * seq_lens: list of token counts for each sequence
    * decoder_test_params: decoder self-attention test params; 
                           this function requires
                           kv_mmap (memory mapping) field
    * device: CPU or CUDA device
    * encoder_test_params: encoder attention test params;
                           this function requires encoder query
                           sequence lengths field. If None,
                           encoder query sequence lengths are
                           treated as None
    * cross_test_params: enc/dec cross-attention test params;
                         this function requires kv_mmap field.
                         If None, KV cache memory map data
                         structures are treated as None

    Return:

    * AttentionMetadata structure
    '''

    # Decoder self-attention memory mapping
    # decoder_test_params is None signals encoder-only
    # scenario, so kv_mmap is None
    kv_mmap = (None
               if decoder_test_params is None else decoder_test_params.kv_mmap)

    # This function constructs metadata assuming no chunked prefill,
    # i.e. 100% prefill tokens or 100% decode tokens
    #
    # - If is_prompt, num_prefills_or_decodes is the number of prefills
    #   and num_prefill_or_decode_tokens is the number of prefill tokens
    # - If not is_prompt, num_prefills_or_decodes is the number of decodes
    #   and num_prefill_or_decode_tokens is the number of decode tokens
    #
    # seq_lens is None signals encoder-only
    # scenario, in which case num_prefills_or_decodes and
    # num_prefill_or_decode_tokens are unused
    num_prefills_or_decodes = (None if seq_lens is None else len(seq_lens))

    num_prefill_or_decode_tokens = (None if seq_lens is None else (
        sum(seq_lens) if is_prompt else len(seq_lens)))

    # Seems for non-prefix-caching scenarios context_lens
    # is never needed
    context_lens = None

    if encoder_test_params is None:
        encoder_seq_lens = None
        num_encoder_tokens = None
    else:
        # Encoder/decoder or encoder-only models only:
        # * Extract encoder input sequence lengths
        assert encoder_test_params.packed_qkvo.packed_qkv is not None
        encoder_seq_lens = encoder_test_params.packed_qkvo.packed_qkv.q_seq_lens
        num_encoder_tokens = (None if encoder_seq_lens is None else
                              (sum(encoder_seq_lens)))

    if cross_test_params is None:
        cross_kv_mmap = None
    else:
        # Encoder/decoder or encoder-only models only:
        # * Extract *cross-attention* slot_mapping and block table
        #   (kv_mmap)
        cross_kv_mmap = cross_test_params.kv_mmap

    if is_prompt:
        # Prefill-phase scenario

        num_prefills = num_prefills_or_decodes
        num_prefill_tokens = num_prefill_or_decode_tokens
        num_decode_tokens = 0

        (
            seq_lens_tensor,
            context_lens_tensor,
            _,
            _,
            _,
            encoder_seq_lens_tensor,
            max_encoder_seq_len,
        ) = _make_metadata_tensors(seq_lens,
                                   context_lens,
                                   encoder_seq_lens,
                                   device=device)

        return attn_backend.make_metadata(
            num_prefills=num_prefills,
            slot_mapping=(None if kv_mmap is None else kv_mmap.slot_mapping),
            num_prefill_tokens=num_prefill_tokens,
            num_decode_tokens=num_decode_tokens,
            seq_lens=seq_lens,
            seq_lens_tensor=seq_lens_tensor,
            max_prefill_seq_len=None if seq_lens is None else max(seq_lens),
            max_decode_seq_len=0,
            context_lens_tensor=context_lens_tensor,
            block_tables=(None if kv_mmap is None else kv_mmap.block_tables),
            use_cuda_graph=False,
            num_encoder_tokens=num_encoder_tokens,
            encoder_seq_lens=encoder_seq_lens,
            encoder_seq_lens_tensor=encoder_seq_lens_tensor,
            max_encoder_seq_len=max_encoder_seq_len,
            cross_slot_mapping=(None if cross_kv_mmap is None else
                                cross_kv_mmap.slot_mapping),
            cross_block_tables=(None if cross_kv_mmap is None else
                                cross_kv_mmap.block_tables))

    else:  # not is_prompt
        # Decode-phase scenario

        assert kv_mmap is not None
        assert num_prefill_or_decode_tokens is not None
        assert seq_lens is not None

        num_prefills = 0
        num_prefill_tokens = 0
        num_decode_tokens = num_prefill_or_decode_tokens

        (
            seq_lens_tensor,
            context_lens_tensor,
            _,
            _,
            _,
            encoder_seq_lens_tensor,
            max_encoder_seq_len,
        ) = _make_metadata_tensors(seq_lens,
                                   context_lens,
                                   encoder_seq_lens,
                                   device=device)

        return attn_backend.make_metadata(
            num_prefills=num_prefills,
            slot_mapping=kv_mmap.slot_mapping,
            num_prefill_tokens=num_prefill_tokens,
            num_decode_tokens=num_decode_tokens,
            seq_lens=seq_lens,
            seq_lens_tensor=seq_lens_tensor,
            max_prefill_seq_len=0,
            max_decode_seq_len=max(seq_lens),
            context_lens_tensor=context_lens_tensor,
            block_tables=kv_mmap.block_tables,
            use_cuda_graph=False,
            num_encoder_tokens=num_encoder_tokens,
            encoder_seq_lens=encoder_seq_lens,
            encoder_seq_lens_tensor=encoder_seq_lens_tensor,
            max_encoder_seq_len=max_encoder_seq_len,
            cross_slot_mapping=(None if cross_kv_mmap is None else
                                cross_kv_mmap.slot_mapping),
            cross_block_tables=(None if cross_kv_mmap is None else
                                cross_kv_mmap.block_tables))


def assert_actual_matches_ideal(test_params: PhaseTestParameters,
                                output_under_test: torch.Tensor) -> None:
    '''
    Assert that observed output matches the ideal output
    contained in the test parameters data structure.

    Arguments:

    * test_params: Test parameters including packed ideal output
    * output_under_test: actually observed output value
    '''
    ideal_output = test_params.packed_qkvo.ideal_output
    torch.testing.assert_close(ideal_output,
                               output_under_test.view_as(ideal_output))


# Copied/modified from torch._refs.__init__.py
def fp8_allclose(
    a: TensorLikeType,
    b: TensorLikeType,
    rtol: float = 1e-05,
    atol: float = 1e-08,
    equal_nan: bool = False,
) -> bool:
    """
    Reference implementation of torch.allclose
    """
    torch._refs._check_close_args(name="torch.allclose",
                                  a=a,
                                  b=b,
                                  rtol=rtol,
                                  atol=atol)

    return bool(
        torch.all(
            torch.isclose(a.double(),
                          b.double(),
                          rtol=rtol,
                          atol=atol,
                          equal_nan=equal_nan)).item())


# A special version of op check that has a restricted default set of test_utils
# and a patched version of allclose that supports fp8 types.
def opcheck(op: Union[torch._ops.OpOverload, torch._ops.OpOverloadPacket,
                      torch._library.custom_ops.CustomOpDef],
            args: Tuple[Any, ...],
            kwargs: Optional[Dict[str, Any]] = None,
            *,
            test_utils: Union[str, Sequence[str]] = ALL_OPCHECK_TEST_UTILS,
            raise_exception: bool = True,
            cond: bool = True) -> Dict[str, str]:
<<<<<<< HEAD
    return torch.library.opcheck(
        op,
        args,
        kwargs,
        test_utils=test_utils,
        raise_exception=raise_exception) if cond else {}


# Marlin MoE test utils


def stack_and_dev(tensors: List[torch.Tensor]):
    dev = tensors[0].device
    return torch.stack(tensors, dim=0).to(dev)


def compute_max_diff(output, output_ref):
    return torch.mean(torch.abs(output - output_ref)) / torch.mean(
        torch.abs(output_ref))


def torch_moe(a, w1, w2, score, topk):
    B, D = a.shape
    a = a.view(B, -1, D).repeat(1, topk, 1).reshape(-1, D)
    out = torch.zeros(B * topk, w2.shape[1], dtype=a.dtype, device=a.device)
    score = torch.softmax(score, dim=-1, dtype=torch.float32)
    topk_weight, topk_ids = torch.topk(score, topk)
    topk_weight = topk_weight.view(-1)
    topk_ids = topk_ids.view(-1)
    for i in range(w1.shape[0]):
        mask = topk_ids == i
        if mask.sum():
            out[mask] = SiluAndMul()(
                a[mask] @ w1[i].transpose(0, 1)) @ w2[i].transpose(0, 1)
    return (out.view(B, -1, w2.shape[1]) *
            topk_weight.view(B, -1, 1).to(out.dtype)).sum(dim=1)


def torch_moe_single(a, w, score, topk):
    B, D = a.shape
    a = a.view(B, -1, D).repeat(1, topk, 1).reshape(-1, D)
    out = torch.zeros(B * topk, w.shape[1], dtype=a.dtype, device=a.device)
    score = torch.softmax(score, dim=-1, dtype=torch.float32)
    _, topk_ids = torch.topk(score, topk)
    topk_ids = topk_ids.view(-1)
    for i in range(w.shape[0]):
        mask = topk_ids == i
        if mask.sum():
            out[mask] = a[mask] @ w[i].transpose(0, 1)
    return (out.view(B, -1, w.shape[1])).sum(dim=1)
=======
    with unittest.mock.patch('torch.allclose', new=fp8_allclose):
        return torch.library.opcheck(
            op,
            args,
            kwargs,
            test_utils=test_utils,
            raise_exception=raise_exception) if cond else {}
>>>>>>> f13a07b1
<|MERGE_RESOLUTION|>--- conflicted
+++ resolved
@@ -975,25 +975,6 @@
                           equal_nan=equal_nan)).item())
 
 
-# A special version of op check that has a restricted default set of test_utils
-# and a patched version of allclose that supports fp8 types.
-def opcheck(op: Union[torch._ops.OpOverload, torch._ops.OpOverloadPacket,
-                      torch._library.custom_ops.CustomOpDef],
-            args: Tuple[Any, ...],
-            kwargs: Optional[Dict[str, Any]] = None,
-            *,
-            test_utils: Union[str, Sequence[str]] = ALL_OPCHECK_TEST_UTILS,
-            raise_exception: bool = True,
-            cond: bool = True) -> Dict[str, str]:
-<<<<<<< HEAD
-    return torch.library.opcheck(
-        op,
-        args,
-        kwargs,
-        test_utils=test_utils,
-        raise_exception=raise_exception) if cond else {}
-
-
 # Marlin MoE test utils
 
 
@@ -1036,12 +1017,22 @@
         if mask.sum():
             out[mask] = a[mask] @ w[i].transpose(0, 1)
     return (out.view(B, -1, w.shape[1])).sum(dim=1)
-=======
+
+
+# A special version of op check that has a restricted default set of test_utils
+# and a patched version of allclose that supports fp8 types.
+def opcheck(op: Union[torch._ops.OpOverload, torch._ops.OpOverloadPacket,
+                      torch._library.custom_ops.CustomOpDef],
+            args: Tuple[Any, ...],
+            kwargs: Optional[Dict[str, Any]] = None,
+            *,
+            test_utils: Union[str, Sequence[str]] = ALL_OPCHECK_TEST_UTILS,
+            raise_exception: bool = True,
+            cond: bool = True) -> Dict[str, str]:
     with unittest.mock.patch('torch.allclose', new=fp8_allclose):
         return torch.library.opcheck(
             op,
             args,
             kwargs,
             test_utils=test_utils,
-            raise_exception=raise_exception) if cond else {}
->>>>>>> f13a07b1
+            raise_exception=raise_exception) if cond else {}