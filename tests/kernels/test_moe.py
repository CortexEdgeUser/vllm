"""Tests for the MOE layers.

Run `pytest tests/kernels/test_moe.py`.
"""
from typing import List

import pytest
import torch
from transformers import MixtralConfig
from transformers.models.mixtral.modeling_mixtral import MixtralSparseMoeBlock

from vllm.model_executor.layers.activation import SiluAndMul
from vllm.model_executor.layers.fused_moe import fused_moe
from vllm.model_executor.layers.fused_moe.fused_marlin_moe import (
    fused_marlin_moe, single_marlin_moe)
from vllm.model_executor.layers.fused_moe.fused_moe import fused_topk
from vllm.model_executor.layers.quantization.utils.marlin_utils_test import (
    marlin_quantize)
from vllm.model_executor.models.mixtral import MixtralMoE
from vllm.scalar_type import scalar_types


def torch_moe(a, w1, w2, score, topk):
    B, D = a.shape
    a = a.view(B, -1, D).repeat(1, topk, 1).reshape(-1, D)
    out = torch.zeros(B * topk, w2.shape[1], dtype=a.dtype, device=a.device)
    score = torch.softmax(score, dim=-1, dtype=torch.float32)
    topk_weight, topk_ids = torch.topk(score, topk)
    topk_weight = topk_weight.view(-1)
    topk_ids = topk_ids.view(-1)
    for i in range(w1.shape[0]):
        mask = topk_ids == i
        if mask.sum():
            out[mask] = SiluAndMul()(
                a[mask] @ w1[i].transpose(0, 1)) @ w2[i].transpose(0, 1)
    return (out.view(B, -1, w2.shape[1]) *
            topk_weight.view(B, -1, 1).to(out.dtype)).sum(dim=1)


def torch_moe_single(a, w, score, topk):
    B, D = a.shape
    a = a.view(B, -1, D).repeat(1, topk, 1).reshape(-1, D)
    out = torch.zeros(B * topk, w.shape[1], dtype=a.dtype, device=a.device)
    score = torch.softmax(score, dim=-1, dtype=torch.float32)
    _, topk_ids = torch.topk(score, topk)
    topk_ids = topk_ids.view(-1)
    for i in range(w.shape[0]):
        mask = topk_ids == i
        if mask.sum():
            out[mask] = a[mask] @ w[i].transpose(0, 1)
    return (out.view(B, -1, w.shape[1])).sum(dim=1)


@pytest.mark.parametrize("m", [1024 * 128, 512, 222, 33, 1])
@pytest.mark.parametrize("n", [2048, 256, 1024])
@pytest.mark.parametrize("k", [128, 511, 1024])
@pytest.mark.parametrize("e", [8, 64])
@pytest.mark.parametrize("topk", [2, 6])
@pytest.mark.parametrize("dtype", [torch.float16, torch.bfloat16])
def test_fused_moe(
    m: int,
    n: int,
    k: int,
    e: int,
    topk: int,
    dtype: torch.dtype,
):
    a = torch.randn((m, k), device="cuda", dtype=dtype) / 10
    w1 = torch.randn((e, 2 * n, k), device="cuda", dtype=dtype) / 10
    w2 = torch.randn((e, k, n), device="cuda", dtype=dtype) / 10

    score = torch.randn((m, e), device="cuda", dtype=dtype)
    triton_output = fused_moe(a, w1, w2, score, topk, renormalize=False)
    torch_output = torch_moe(a, w1, w2, score, topk)
    torch.testing.assert_close(triton_output, torch_output, atol=1e-2, rtol=0)


@pytest.mark.parametrize("dtype",
                         [torch.float32, torch.float16, torch.bfloat16])
@torch.inference_mode()
def test_mixtral_moe(dtype: torch.dtype):
    """Make sure our Mixtral MoE implementation agrees with the one from
    huggingface."""

    # Instantiate our and huggingface's MoE blocks
    config = MixtralConfig()
    hf_moe = MixtralSparseMoeBlock(config).to(dtype).to("cuda")
    vllm_moe = MixtralMoE(
        num_experts=config.num_local_experts,
        top_k=config.num_experts_per_tok,
        hidden_size=config.hidden_size,
        intermediate_size=config.intermediate_size,
        params_dtype=dtype,
        tp_size=1,
    ).cuda()

    # Load the weights
    vllm_moe.gate.weight.data[:] = hf_moe.gate.weight.data
    for i in range(config.num_local_experts):
        weights = (hf_moe.experts[i].w1.weight.data,
                   hf_moe.experts[i].w3.weight.data)
        vllm_moe.experts.w13_weight[i][:] = torch.cat(weights, dim=0)
        vllm_moe.experts.w2_weight[i][:] = hf_moe.experts[i].w2.weight.data

    # Generate input batch of dimensions [batch_size, seq_len, hidden_dim]
    hf_inputs = torch.randn((1, 64, config.hidden_size)).to(dtype).to("cuda")
    # vLLM uses 1D query [num_tokens, hidden_dim]
    vllm_inputs = hf_inputs.flatten(0, 1)

    # Run forward passes for both MoE blocks
    hf_states, _ = hf_moe.forward(hf_inputs)
    vllm_states = vllm_moe.forward(vllm_inputs)

    mixtral_moe_tol = {
        torch.float32: 1e-3,
        torch.float16: 1e-3,
        torch.bfloat16: 1e-2,
    }

    torch.testing.assert_close(hf_states.flatten(0, 1),
                               vllm_states,
                               rtol=mixtral_moe_tol[dtype],
                               atol=mixtral_moe_tol[dtype])


def stack_and_dev(tensors: List[torch.Tensor]):
    dev = tensors[0].device
    return torch.stack(tensors, dim=0).to(dev)


def compute_max_diff(output, output_ref):
    return torch.mean(torch.abs(output - output_ref)) / torch.mean(
        torch.abs(output_ref))


<<<<<<< HEAD
# @pytest.mark.parametrize("m", [64, 512, 222, 33, 1])
# @pytest.mark.parametrize("n", [128, 2048, 256, 1024])
# @pytest.mark.parametrize("k", [128, 1024, 512])
# @pytest.mark.parametrize("e", [4, 8, 64])
# @pytest.mark.parametrize("topk", [2, 6])
# @pytest.mark.parametrize("group_size", [-1, 32, 64, 128])
# @pytest.mark.parametrize("act_order", [True, False])
# @pytest.mark.parametrize("num_bits", [4, 8])
@pytest.mark.parametrize("m", [64, 512, 222, 33, 1])
@pytest.mark.parametrize("n", [128])
@pytest.mark.parametrize("k", [128])
@pytest.mark.parametrize("e", [4])
@pytest.mark.parametrize("topk", [2])
@pytest.mark.parametrize("group_size", [-1])
@pytest.mark.parametrize("act_order", [False])
@pytest.mark.parametrize("num_bits", [8])
=======
@pytest.mark.parametrize("m", [64, 512, 222, 33, 1])
@pytest.mark.parametrize("n", [128, 2048, 256, 1024])
@pytest.mark.parametrize("k", [128, 1024, 512])
@pytest.mark.parametrize("e", [4, 8, 64])
@pytest.mark.parametrize("topk", [2, 6])
@pytest.mark.parametrize("group_size", [-1, 32, 64, 128])
@pytest.mark.parametrize("act_order", [True, False])
>>>>>>> 6cd5e5b0
def test_fused_marlin_moe(
    m: int,
    n: int,
    k: int,
    e: int,
    topk: int,
    group_size: int,
    act_order: bool,
<<<<<<< HEAD
    num_bits: int,
=======
>>>>>>> 6cd5e5b0
):
    torch.manual_seed(7)

    if topk > e:
        return

    # Filter act_order
    if act_order:
        if group_size == -1:
            return
        if group_size in (k, n):
            return

<<<<<<< HEAD
    quant_type = (scalar_types.uint4b8
                  if num_bits == 4 else scalar_types.uint8b128)
=======
    quant_type = scalar_types.uint4b8
>>>>>>> 6cd5e5b0
    dtype = torch.float16
    a = torch.randn((m, k), device="cuda", dtype=dtype) / 10
    w1 = torch.randn((e, 2 * n, k), device="cuda", dtype=dtype) / 10
    w2 = torch.randn((e, k, n), device="cuda", dtype=dtype) / 10
<<<<<<< HEAD
=======
    for i in range(w2.shape[0]):
        w2[0] = torch.eye(k, n, device="cuda", dtype=dtype)
>>>>>>> 6cd5e5b0

    w_ref1_l = []
    qweight1_l = []
    scales1_l = []
    g_idx1_l = []
    sort_indices1_l = []

    for i in range(w1.shape[0]):
        test_perm = torch.randperm(k)
        w_ref1, qweight1, scales1, g_idx1, sort_indices1, _ = marlin_quantize(
            w1[i].transpose(1, 0), quant_type, group_size, act_order,
            test_perm)
        w_ref1_l.append(w_ref1)
        qweight1_l.append(qweight1)
        scales1_l.append(scales1)
        g_idx1_l.append(g_idx1)
        sort_indices1_l.append(sort_indices1)

    w_ref1 = stack_and_dev(w_ref1_l)
    qweight1 = stack_and_dev(qweight1_l).contiguous()
    scales1 = stack_and_dev(scales1_l)
    g_idx1 = stack_and_dev(g_idx1_l)
    sort_indices1 = stack_and_dev(sort_indices1_l)

    w_ref2_l = []
    qweight2_l = []
    scales2_l = []
    g_idx2_l = []
    sort_indices2_l = []

    for i in range(w2.shape[0]):
        test_perm = torch.randperm(n)
        w_ref2, qweight2, scales2, g_idx2, sort_indices2, _ = marlin_quantize(
            w2[i].transpose(1, 0), quant_type, group_size, act_order,
            test_perm)
        w_ref2_l.append(w_ref2)
        qweight2_l.append(qweight2)
        scales2_l.append(scales2)
        g_idx2_l.append(g_idx2)
        sort_indices2_l.append(sort_indices2)

    w_ref2 = stack_and_dev(w_ref2_l)
    qweight2 = stack_and_dev(qweight2_l).contiguous()
    scales2 = stack_and_dev(scales2_l)
    g_idx2 = stack_and_dev(g_idx2_l)
    sort_indices2 = stack_and_dev(sort_indices2_l)

    score = torch.randn((m, e), device="cuda", dtype=dtype)

    topk_weights, topk_ids = fused_topk(a, score, topk, False)

    triton_output = fused_moe(
        a,
        w_ref1.transpose(1, 2).contiguous(),
        w_ref2.transpose(1, 2).contiguous(),
        score,
        topk,
        renormalize=False,
    )
    marlin_output = fused_marlin_moe(
        a,
        qweight1,
        qweight2,
        score,
        g_idx1,
        g_idx2,
        sort_indices1,
        sort_indices2,
        topk_weights,
        topk_ids,
        w1_scale=scales1,
        w2_scale=scales2,
<<<<<<< HEAD
        num_bits=num_bits,
=======
>>>>>>> 6cd5e5b0
    )

    assert compute_max_diff(marlin_output, triton_output) < 4e-2


@pytest.mark.skip("This test is here for the sake of debugging, "
                  "don't run it in automated tests.")
@pytest.mark.parametrize("m", [64, 512, 222, 33, 1])
@pytest.mark.parametrize("n", [128, 2048, 256, 1024])
@pytest.mark.parametrize("k", [128, 1024, 512])
@pytest.mark.parametrize("e", [4, 8, 64])
@pytest.mark.parametrize("topk", [2, 6])
@pytest.mark.parametrize("group_size", [-1, 32, 64, 128])
@pytest.mark.parametrize("act_order", [True, False])
<<<<<<< HEAD
@pytest.mark.parametrize("num_bits", [4, 8])
=======
>>>>>>> 6cd5e5b0
def test_marlin_moe_mmm(
    m: int,
    n: int,
    k: int,
    e: int,
    topk: int,
    group_size: int,
    act_order: bool,
<<<<<<< HEAD
    num_bits: int,
=======
>>>>>>> 6cd5e5b0
):
    if topk > e:
        return

    # Filter act_order
    if act_order:
        if group_size == -1:
            return
        if group_size == k:
            return

<<<<<<< HEAD
    quant_type = (scalar_types.uint4b8
                  if num_bits == 4 else scalar_types.uint8b128)
=======
    quant_type = scalar_types.uint4b8
>>>>>>> 6cd5e5b0
    dtype = torch.float16
    a = torch.randn((m, k), device="cuda", dtype=dtype) / 10
    w = torch.randn((e, n, k), device="cuda", dtype=dtype) / 10

    w_ref_l = []
    qweights_l = []
    scales_l = []
    g_idx_l = []
    sort_indices_l = []

    for i in range(w.shape[0]):
        test_perm = torch.randperm(k)
        w_ref, qweight, scales, g_idx, sort_indices, _ = marlin_quantize(
            w[i].transpose(1, 0), quant_type, group_size, act_order, test_perm)
        w_ref_l.append(w_ref)
        qweights_l.append(qweight)
        scales_l.append(scales)
        g_idx_l.append(g_idx)
        sort_indices_l.append(sort_indices)

    w_ref = stack_and_dev(w_ref_l)
    qweight = stack_and_dev(qweights_l).contiguous()
    scales = stack_and_dev(scales_l)
    g_idx = stack_and_dev(g_idx_l)
    sort_indices = stack_and_dev(sort_indices_l)

    score = torch.randn((m, e), device="cuda", dtype=dtype)
    marlin_output = single_marlin_moe(a,
                                      qweight,
                                      scales,
                                      score,
                                      g_idx,
                                      sort_indices,
                                      topk,
<<<<<<< HEAD
                                      renormalize=False,
                                      num_bits=num_bits)
=======
                                      renormalize=False)
>>>>>>> 6cd5e5b0
    torch_output = torch_moe_single(a, w_ref.transpose(1, 2), score, topk)

    assert compute_max_diff(marlin_output, torch_output) < 1e-2<|MERGE_RESOLUTION|>--- conflicted
+++ resolved
@@ -133,24 +133,6 @@
         torch.abs(output_ref))
 
 
-<<<<<<< HEAD
-# @pytest.mark.parametrize("m", [64, 512, 222, 33, 1])
-# @pytest.mark.parametrize("n", [128, 2048, 256, 1024])
-# @pytest.mark.parametrize("k", [128, 1024, 512])
-# @pytest.mark.parametrize("e", [4, 8, 64])
-# @pytest.mark.parametrize("topk", [2, 6])
-# @pytest.mark.parametrize("group_size", [-1, 32, 64, 128])
-# @pytest.mark.parametrize("act_order", [True, False])
-# @pytest.mark.parametrize("num_bits", [4, 8])
-@pytest.mark.parametrize("m", [64, 512, 222, 33, 1])
-@pytest.mark.parametrize("n", [128])
-@pytest.mark.parametrize("k", [128])
-@pytest.mark.parametrize("e", [4])
-@pytest.mark.parametrize("topk", [2])
-@pytest.mark.parametrize("group_size", [-1])
-@pytest.mark.parametrize("act_order", [False])
-@pytest.mark.parametrize("num_bits", [8])
-=======
 @pytest.mark.parametrize("m", [64, 512, 222, 33, 1])
 @pytest.mark.parametrize("n", [128, 2048, 256, 1024])
 @pytest.mark.parametrize("k", [128, 1024, 512])
@@ -158,7 +140,7 @@
 @pytest.mark.parametrize("topk", [2, 6])
 @pytest.mark.parametrize("group_size", [-1, 32, 64, 128])
 @pytest.mark.parametrize("act_order", [True, False])
->>>>>>> 6cd5e5b0
+@pytest.mark.parametrize("num_bits", [4, 8])
 def test_fused_marlin_moe(
     m: int,
     n: int,
@@ -167,10 +149,7 @@
     topk: int,
     group_size: int,
     act_order: bool,
-<<<<<<< HEAD
     num_bits: int,
-=======
->>>>>>> 6cd5e5b0
 ):
     torch.manual_seed(7)
 
@@ -184,21 +163,12 @@
         if group_size in (k, n):
             return
 
-<<<<<<< HEAD
     quant_type = (scalar_types.uint4b8
                   if num_bits == 4 else scalar_types.uint8b128)
-=======
-    quant_type = scalar_types.uint4b8
->>>>>>> 6cd5e5b0
     dtype = torch.float16
     a = torch.randn((m, k), device="cuda", dtype=dtype) / 10
     w1 = torch.randn((e, 2 * n, k), device="cuda", dtype=dtype) / 10
     w2 = torch.randn((e, k, n), device="cuda", dtype=dtype) / 10
-<<<<<<< HEAD
-=======
-    for i in range(w2.shape[0]):
-        w2[0] = torch.eye(k, n, device="cuda", dtype=dtype)
->>>>>>> 6cd5e5b0
 
     w_ref1_l = []
     qweight1_l = []
@@ -271,10 +241,7 @@
         topk_ids,
         w1_scale=scales1,
         w2_scale=scales2,
-<<<<<<< HEAD
         num_bits=num_bits,
-=======
->>>>>>> 6cd5e5b0
     )
 
     assert compute_max_diff(marlin_output, triton_output) < 4e-2
@@ -289,10 +256,7 @@
 @pytest.mark.parametrize("topk", [2, 6])
 @pytest.mark.parametrize("group_size", [-1, 32, 64, 128])
 @pytest.mark.parametrize("act_order", [True, False])
-<<<<<<< HEAD
 @pytest.mark.parametrize("num_bits", [4, 8])
-=======
->>>>>>> 6cd5e5b0
 def test_marlin_moe_mmm(
     m: int,
     n: int,
@@ -301,10 +265,7 @@
     topk: int,
     group_size: int,
     act_order: bool,
-<<<<<<< HEAD
     num_bits: int,
-=======
->>>>>>> 6cd5e5b0
 ):
     if topk > e:
         return
@@ -316,12 +277,8 @@
         if group_size == k:
             return
 
-<<<<<<< HEAD
     quant_type = (scalar_types.uint4b8
                   if num_bits == 4 else scalar_types.uint8b128)
-=======
-    quant_type = scalar_types.uint4b8
->>>>>>> 6cd5e5b0
     dtype = torch.float16
     a = torch.randn((m, k), device="cuda", dtype=dtype) / 10
     w = torch.randn((e, n, k), device="cuda", dtype=dtype) / 10
@@ -356,12 +313,8 @@
                                       g_idx,
                                       sort_indices,
                                       topk,
-<<<<<<< HEAD
                                       renormalize=False,
                                       num_bits=num_bits)
-=======
-                                      renormalize=False)
->>>>>>> 6cd5e5b0
     torch_output = torch_moe_single(a, w_ref.transpose(1, 2), score, topk)
 
     assert compute_max_diff(marlin_output, torch_output) < 1e-2