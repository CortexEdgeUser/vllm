--- conflicted
+++ resolved
@@ -145,11 +145,8 @@
 @pytest.mark.parametrize("group_size", [-1, 32, 64, 128])
 @pytest.mark.parametrize("act_order", [True, False])
 @pytest.mark.parametrize("num_bits", [4, 8])
-<<<<<<< HEAD
 @pytest.mark.parametrize("dtype", [torch.float16, torch.bfloat16])
-=======
 @pytest.mark.parametrize("is_k_full", [True, False])
->>>>>>> f13a07b1
 def test_fused_marlin_moe(
     m: int,
     n: int,
@@ -159,11 +156,8 @@
     group_size: int,
     act_order: bool,
     num_bits: int,
-<<<<<<< HEAD
     dtype: torch.dtype,
-=======
     is_k_full: bool,
->>>>>>> f13a07b1
 ):
     seed_everything(7)
 
@@ -303,11 +297,8 @@
 @pytest.mark.parametrize("group_size", [-1, 32, 64, 128])
 @pytest.mark.parametrize("act_order", [True, False])
 @pytest.mark.parametrize("num_bits", [4, 8])
-<<<<<<< HEAD
 @pytest.mark.parametrize("dtype", [torch.float16, torch.bfloat16])
-=======
 @pytest.mark.parametrize("is_k_full", [True, False])
->>>>>>> f13a07b1
 def test_single_marlin_moe_multiply(
     m: int,
     n: int,
@@ -317,11 +308,8 @@
     group_size: int,
     act_order: bool,
     num_bits: int,
-<<<<<<< HEAD
     dtype: torch.dtype,
-=======
     is_k_full: bool,
->>>>>>> f13a07b1
 ):
     if topk > e:
         return
