import pickle

import pytest
import torch
from transformers import AutoTokenizer

from vllm.config import ModelConfig
from vllm.model_executor.guided_decoding import (
    get_guided_decoding_logits_processor,
    get_local_guided_decoding_logits_processor)
from vllm.model_executor.guided_decoding.outlines_logits_processors import (
    JSONLogitsProcessor, RegexLogitsProcessor)
from vllm.sampling_params import GuidedDecodingParams

<<<<<<< HEAD
GUIDED_DECODING_BACKENDS = ["outlines", "lm-format-enforcer", "xgrammar"]
=======
MODEL_NAME = 'HuggingFaceH4/zephyr-7b-beta'
>>>>>>> ca5f54a9


def test_guided_logits_processors(sample_regex, sample_json_schema):
    """Basic unit test for RegexLogitsProcessor and JSONLogitsProcessor."""
    tokenizer = AutoTokenizer.from_pretrained('HuggingFaceH4/zephyr-7b-beta')
    regex_LP = RegexLogitsProcessor(sample_regex, tokenizer)
    json_LP = JSONLogitsProcessor(sample_json_schema,
                                  tokenizer,
                                  whitespace_pattern=None)

    token_ids = tokenizer.encode(
        f"Give an example IPv4 address with this regex: {sample_regex}")
    tensor = torch.rand(32000)
    original_tensor = torch.clone(tensor)
    regex_LP(token_ids, tensor)
    assert tensor.shape == original_tensor.shape
    assert not torch.allclose(tensor, original_tensor)

    token_ids = tokenizer.encode(
        f"Give an employee profile that fits this schema: {sample_json_schema}"
    )
    tensor = torch.rand(32000)
    original_tensor = torch.clone(tensor)
    json_LP(token_ids, tensor)
    assert tensor.shape == original_tensor.shape
    assert not torch.allclose(tensor, original_tensor)


@pytest.mark.asyncio
<<<<<<< HEAD
@pytest.mark.parametrize("guided_decoding_backend", GUIDED_DECODING_BACKENDS)
async def test_guided_logits_processor_black_box(guided_decoding_backend: str,
=======
@pytest.mark.parametrize("backend",
                         ["outlines", "lm-format-enforcer", "xgrammar"])
@pytest.mark.parametrize("is_local", [True, False])
async def test_guided_logits_processor_black_box(backend: str, is_local: bool,
>>>>>>> ca5f54a9
                                                 sample_regex,
                                                 sample_json_schema):

    config = ModelConfig(
        MODEL_NAME,
        task="generate",
        tokenizer=MODEL_NAME,
        tokenizer_mode="auto",
        trust_remote_code=False,
        seed=0,
        dtype="bfloat16",
    )
    tokenizer = AutoTokenizer.from_pretrained(MODEL_NAME)
    token_ids = tokenizer.encode(
        f"Give an example IPv4 address with this regex: {sample_regex}")
<<<<<<< HEAD
    regex_request = GuidedDecodingParams(regex=sample_regex,
                                         backend=guided_decoding_backend)
    regex_lp = await get_guided_decoding_logits_processor(
        regex_request, tokenizer)
=======
    regex_request = GuidedDecodingParams(regex=sample_regex, backend=backend)

    regex_lp = get_local_guided_decoding_logits_processor(
            regex_request, tokenizer, config) if is_local else \
            await get_guided_decoding_logits_processor(
                    regex_request, tokenizer, config)
>>>>>>> ca5f54a9
    assert regex_lp is not None
    tensor = torch.rand(32000)
    original_tensor = torch.clone(tensor)
    tensor = regex_lp(token_ids, tensor)
    assert tensor.shape == original_tensor.shape
    assert not torch.allclose(tensor, original_tensor)

    token_ids = tokenizer.encode(
        f"Give an employee profile that fits this schema: {sample_json_schema}"
    )
    json_request = GuidedDecodingParams(json=sample_json_schema,
                                        backend=guided_decoding_backend)
    json_lp = await get_guided_decoding_logits_processor(
        json_request, tokenizer, config)
    assert json_lp is not None
    tensor = torch.rand(32000)
    original_tensor = torch.clone(tensor)
    tensor = json_lp(token_ids, tensor)
    assert tensor.shape == original_tensor.shape
    assert not torch.allclose(tensor, original_tensor)


def test_multiple_guided_options_not_allowed(sample_json_schema, sample_regex):
    with pytest.raises(ValueError,
                       match="You can only use one kind of guided"):
        GuidedDecodingParams(json=sample_json_schema, regex=sample_regex)

    with pytest.raises(ValueError,
                       match="You can only use one kind of guided"):
        GuidedDecodingParams(json=sample_json_schema, json_object=True)

    with pytest.raises(ValueError,
                       match="You can only use one kind of guided"):
        GuidedDecodingParams(json=sample_json_schema, choice=["a", "b"])

    with pytest.raises(ValueError,
                       match="You can only use one kind of guided"):
        GuidedDecodingParams(json=sample_json_schema, grammar="test grammar")


def test_pickle_xgrammar_tokenizer_data():

    # TODO: move to another test file for xgrammar
    try:
        import xgrammar as xgr
    except ImportError:
        pytest.skip("Could not import xgrammar to run test")

    from vllm.model_executor.guided_decoding.xgrammar_decoding import (
        TokenizerData)
    tokenizer_data = TokenizerData(vocab_type=xgr.VocabType.RAW)
    pickled = pickle.dumps(tokenizer_data)

    assert pickled is not None

    depickled: TokenizerData = pickle.loads(pickled)

    assert depickled is not None
    assert depickled.vocab_type == xgr.VocabType.RAW<|MERGE_RESOLUTION|>--- conflicted
+++ resolved
@@ -12,11 +12,8 @@
     JSONLogitsProcessor, RegexLogitsProcessor)
 from vllm.sampling_params import GuidedDecodingParams
 
-<<<<<<< HEAD
 GUIDED_DECODING_BACKENDS = ["outlines", "lm-format-enforcer", "xgrammar"]
-=======
 MODEL_NAME = 'HuggingFaceH4/zephyr-7b-beta'
->>>>>>> ca5f54a9
 
 
 def test_guided_logits_processors(sample_regex, sample_json_schema):
@@ -46,15 +43,9 @@
 
 
 @pytest.mark.asyncio
-<<<<<<< HEAD
-@pytest.mark.parametrize("guided_decoding_backend", GUIDED_DECODING_BACKENDS)
-async def test_guided_logits_processor_black_box(guided_decoding_backend: str,
-=======
-@pytest.mark.parametrize("backend",
-                         ["outlines", "lm-format-enforcer", "xgrammar"])
+@pytest.mark.parametrize("backend", GUIDED_DECODING_BACKENDS)
 @pytest.mark.parametrize("is_local", [True, False])
 async def test_guided_logits_processor_black_box(backend: str, is_local: bool,
->>>>>>> ca5f54a9
                                                  sample_regex,
                                                  sample_json_schema):
 
@@ -70,19 +61,12 @@
     tokenizer = AutoTokenizer.from_pretrained(MODEL_NAME)
     token_ids = tokenizer.encode(
         f"Give an example IPv4 address with this regex: {sample_regex}")
-<<<<<<< HEAD
-    regex_request = GuidedDecodingParams(regex=sample_regex,
-                                         backend=guided_decoding_backend)
-    regex_lp = await get_guided_decoding_logits_processor(
-        regex_request, tokenizer)
-=======
     regex_request = GuidedDecodingParams(regex=sample_regex, backend=backend)
 
     regex_lp = get_local_guided_decoding_logits_processor(
             regex_request, tokenizer, config) if is_local else \
             await get_guided_decoding_logits_processor(
                     regex_request, tokenizer, config)
->>>>>>> ca5f54a9
     assert regex_lp is not None
     tensor = torch.rand(32000)
     original_tensor = torch.clone(tensor)
