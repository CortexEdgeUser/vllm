--- conflicted
+++ resolved
@@ -37,19 +37,11 @@
 
 
 direct_register_custom_op(
-<<<<<<< HEAD
-    library_name="vllm",
-    op_name="toy_attention",
-    op_func=silly_attention,
-    mutates_args=["out"],
-    fake_impl=silly_attention_fake,
-=======
     op_name="attention",
     op_func=silly_attention,
     mutates_args=["out"],
     fake_impl=silly_attention_fake,
     target_lib=silly_lib,
->>>>>>> 18bd7587
 )
 
 
@@ -69,12 +61,12 @@
         x = x + 1
         x = x + 2
         out = torch.empty_like(x)
-        torch.ops.vllm.toy_attention(x, x, x, out)
+        torch.ops.silly.attention(x, x, x, out)
         x = out
         x = x - 2
         x = x - 1
         out = torch.empty_like(x)
-        torch.ops.vllm.toy_attention(x, x, x, out)
+        torch.ops.silly.attention(x, x, x, out)
         x = out
         x = x + 1
         return x
