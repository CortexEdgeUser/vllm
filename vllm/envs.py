import os
import tempfile
from typing import TYPE_CHECKING, Any, Callable, Dict, List, Optional

if TYPE_CHECKING:
    VLLM_HOST_IP: str = ""
    VLLM_PORT: Optional[int] = None
    VLLM_RPC_BASE_PATH: str = tempfile.gettempdir()
    VLLM_USE_MODELSCOPE: bool = False
    VLLM_RINGBUFFER_WARNING_INTERVAL: int = 60
    VLLM_INSTANCE_ID: Optional[str] = None
    VLLM_NCCL_SO_PATH: Optional[str] = None
    LD_LIBRARY_PATH: Optional[str] = None
    VLLM_USE_TRITON_FLASH_ATTN: bool = False
    LOCAL_RANK: int = 0
    CUDA_VISIBLE_DEVICES: Optional[str] = None
    VLLM_ENGINE_ITERATION_TIMEOUT_S: int = 60
    VLLM_API_KEY: Optional[str] = None
    S3_ACCESS_KEY_ID: Optional[str] = None
    S3_SECRET_ACCESS_KEY: Optional[str] = None
    S3_ENDPOINT_URL: Optional[str] = None
    VLLM_CACHE_ROOT: str = os.path.expanduser("~/.cache/vllm")
    VLLM_CONFIG_ROOT: str = os.path.expanduser("~/.config/vllm")
    VLLM_USAGE_STATS_SERVER: str = "https://stats.vllm.ai"
    VLLM_NO_USAGE_STATS: bool = False
    VLLM_DO_NOT_TRACK: bool = False
    VLLM_USAGE_SOURCE: str = ""
    VLLM_CONFIGURE_LOGGING: int = 1
    VLLM_LOGGING_LEVEL: str = "INFO"
    VLLM_LOGGING_CONFIG_PATH: Optional[str] = None
    VLLM_TRACE_FUNCTION: int = 0
    VLLM_ATTENTION_BACKEND: Optional[str] = None
    VLLM_USE_FLASHINFER_SAMPLER: bool = False
    VLLM_USE_FLASHINFER_REJECTION_SAMPLER: bool = False
    VLLM_PP_LAYER_PARTITION: Optional[str] = None
    VLLM_CPU_KVCACHE_SPACE: int = 0
    VLLM_CPU_OMP_THREADS_BIND: str = ""
    VLLM_OPENVINO_KVCACHE_SPACE: int = 0
    VLLM_OPENVINO_CPU_KV_CACHE_PRECISION: Optional[str] = None
    VLLM_OPENVINO_ENABLE_QUANTIZED_WEIGHTS: bool = False
    VLLM_XLA_CACHE_PATH: str = os.path.join(VLLM_CACHE_ROOT, "xla_cache")
    VLLM_FUSED_MOE_CHUNK_SIZE: int = 64 * 1024
    VLLM_USE_RAY_SPMD_WORKER: bool = False
    VLLM_USE_RAY_COMPILED_DAG: bool = False
    VLLM_USE_RAY_COMPILED_DAG_NCCL_CHANNEL: bool = True
    VLLM_WORKER_MULTIPROC_METHOD: str = "fork"
    VLLM_ASSETS_CACHE: str = os.path.join(VLLM_CACHE_ROOT, "assets")
    VLLM_IMAGE_FETCH_TIMEOUT: int = 5
    VLLM_AUDIO_FETCH_TIMEOUT: int = 5
    VLLM_TARGET_DEVICE: str = "cuda"
    MAX_JOBS: Optional[str] = None
    NVCC_THREADS: Optional[str] = None
    VLLM_USE_PRECOMPILED: bool = False
    VLLM_NO_DEPRECATION_WARNING: bool = False
    VLLM_KEEP_ALIVE_ON_ENGINE_DEATH: bool = False
    CMAKE_BUILD_TYPE: Optional[str] = None
    VERBOSE: bool = False
    VLLM_ALLOW_LONG_MAX_MODEL_LEN: bool = False
    VLLM_TEST_FORCE_FP8_MARLIN: bool = False
    VLLM_RPC_TIMEOUT: int = 10000  # ms
    VLLM_PLUGINS: Optional[List[str]] = None
    VLLM_TORCH_PROFILER_DIR: Optional[str] = None
    VLLM_USE_TRITON_AWQ: bool = False
    VLLM_ALLOW_RUNTIME_LORA_UPDATING: bool = False
    VLLM_SKIP_P2P_CHECK: bool = False


def get_default_cache_root():
    return os.getenv(
        "XDG_CACHE_HOME",
        os.path.join(os.path.expanduser("~"), ".cache"),
    )


def get_default_config_root():
    return os.getenv(
        "XDG_CONFIG_HOME",
        os.path.join(os.path.expanduser("~"), ".config"),
    )


# The begin-* and end* here are used by the documentation generator
# to extract the used env vars.

# begin-env-vars-definition

environment_variables: Dict[str, Callable[[], Any]] = {

    # ================== Installation Time Env Vars ==================

    # Target device of vLLM, supporting [cuda (by default),
    # rocm, neuron, cpu, openvino]
    "VLLM_TARGET_DEVICE":
    lambda: os.getenv("VLLM_TARGET_DEVICE", "cuda"),

    # Maximum number of compilation jobs to run in parallel.
    # By default this is the number of CPUs
    "MAX_JOBS":
    lambda: os.getenv("MAX_JOBS", None),

    # Number of threads to use for nvcc
    # By default this is 1.
    # If set, `MAX_JOBS` will be reduced to avoid oversubscribing the CPU.
    "NVCC_THREADS":
    lambda: os.getenv("NVCC_THREADS", None),

    # If set, vllm will use precompiled binaries (*.so)
    "VLLM_USE_PRECOMPILED":
    lambda: bool(os.environ.get("VLLM_USE_PRECOMPILED")),

    # CMake build type
    # If not set, defaults to "Debug" or "RelWithDebInfo"
    # Available options: "Debug", "Release", "RelWithDebInfo"
    "CMAKE_BUILD_TYPE":
    lambda: os.getenv("CMAKE_BUILD_TYPE"),

    # If set, vllm will print verbose logs during installation
    "VERBOSE":
    lambda: bool(int(os.getenv('VERBOSE', '0'))),

    # Root directory for VLLM configuration files
    # Defaults to `~/.config/vllm` unless `XDG_CONFIG_HOME` is set
    # Note that this not only affects how vllm finds its configuration files
    # during runtime, but also affects how vllm installs its configuration
    # files during **installation**.
    "VLLM_CONFIG_ROOT":
    lambda: os.path.expanduser(
        os.getenv(
            "VLLM_CONFIG_ROOT",
            os.path.join(get_default_config_root(), "vllm"),
        )),

    # ================== Runtime Env Vars ==================

    # Root directory for VLLM cache files
    # Defaults to `~/.cache/vllm` unless `XDG_CACHE_HOME` is set
    "VLLM_CACHE_ROOT":
    lambda: os.path.expanduser(
        os.getenv(
            "VLLM_CACHE_ROOT",
            os.path.join(get_default_cache_root(), "vllm"),
        )),

    # used in distributed environment to determine the ip address
    # of the current node, when the node has multiple network interfaces.
    # If you are using multi-node inference, you should set this differently
    # on each node.
    'VLLM_HOST_IP':
    lambda: os.getenv('VLLM_HOST_IP', "") or os.getenv("HOST_IP", ""),

    # used in distributed environment to manually set the communication port
    # Note: if VLLM_PORT is set, and some code asks for multiple ports, the
    # VLLM_PORT will be used as the first port, and the rest will be generated
    # by incrementing the VLLM_PORT value.
    # '0' is used to make mypy happy
    'VLLM_PORT':
    lambda: int(os.getenv('VLLM_PORT', '0'))
    if 'VLLM_PORT' in os.environ else None,

    # path used for ipc when the frontend api server is running in
    # multi-processing mode to communicate with the backend engine process.
    'VLLM_RPC_BASE_PATH':
    lambda: os.getenv('VLLM_RPC_BASE_PATH', tempfile.gettempdir()),

    # If true, will load models from ModelScope instead of Hugging Face Hub.
    # note that the value is true or false, not numbers
    "VLLM_USE_MODELSCOPE":
    lambda: os.environ.get("VLLM_USE_MODELSCOPE", "False").lower() == "true",

    # Instance id represents an instance of the VLLM. All processes in the same
    # instance should have the same instance id.
    "VLLM_INSTANCE_ID":
    lambda: os.environ.get("VLLM_INSTANCE_ID", None),

    # Interval in seconds to log a warning message when the ring buffer is full
    "VLLM_RINGBUFFER_WARNING_INTERVAL":
    lambda: int(os.environ.get("VLLM_RINGBUFFER_WARNING_INTERVAL", "60")),

    # path to cudatoolkit home directory, under which should be bin, include,
    # and lib directories.
    "CUDA_HOME":
    lambda: os.environ.get("CUDA_HOME", None),

    # Path to the NCCL library file. It is needed because nccl>=2.19 brought
    # by PyTorch contains a bug: https://github.com/NVIDIA/nccl/issues/1234
    "VLLM_NCCL_SO_PATH":
    lambda: os.environ.get("VLLM_NCCL_SO_PATH", None),

    # when `VLLM_NCCL_SO_PATH` is not set, vllm will try to find the nccl
    # library file in the locations specified by `LD_LIBRARY_PATH`
    "LD_LIBRARY_PATH":
    lambda: os.environ.get("LD_LIBRARY_PATH", None),

    # flag to control if vllm should use triton flash attention
    "VLLM_USE_TRITON_FLASH_ATTN":
    lambda: (os.environ.get("VLLM_USE_TRITON_FLASH_ATTN", "True").lower() in
             ("true", "1")),

<<<<<<< HEAD
    # If set, allowing the use of deprecated beam search implementation
    "VLLM_ALLOW_DEPRECATED_BEAM_SEARCH":
    lambda: os.environ.get("VLLM_ALLOW_DEPRECATED_BEAM_SEARCH", "0") == "1",

    # torch.compile optimization level
    # 0: no optimization (don't use torch.compile)
    # 1: capture the graph, run in eager mode (seconds of compilation time)
    # 2: capture the graph, compile with inductor (minutes of compilation time)
    # 3: capture the graph, compile with inductor max-autotune (dozens of minutes of compilation time) # noqa
    "VLLM_TORCH_COMPILE_LEVEL":
    lambda: int(os.environ.get("VLLM_TORCH_COMPILE_LEVEL", "0")),
=======
    # Internal flag to enable Dynamo graph capture
    "VLLM_TEST_DYNAMO_GRAPH_CAPTURE":
    lambda: int(os.environ.get("VLLM_TEST_DYNAMO_GRAPH_CAPTURE", "0")),
    "VLLM_DYNAMO_USE_CUSTOM_DISPATCHER":
    lambda:
    (os.environ.get("VLLM_DYNAMO_USE_CUSTOM_DISPATCHER", "True").lower() in
     ("true", "1")),

    # Internal flag to control whether we use custom op,
    # or use the native pytorch implementation
    "VLLM_TEST_COMPILE_NO_CUSTOM_OPS":
    lambda: int(os.environ.get("VLLM_TEST_COMPILE_NO_CUSTOM_OPS", "0")),
>>>>>>> e1faa2a5

    # Internal flag to enable Dynamo fullgraph capture
    "VLLM_TEST_DYNAMO_FULLGRAPH_CAPTURE":
    lambda: bool(
        os.environ.get("VLLM_TEST_DYNAMO_FULLGRAPH_CAPTURE", "1") != "0"),

    # local rank of the process in the distributed setting, used to determine
    # the GPU device id
    "LOCAL_RANK":
    lambda: int(os.environ.get("LOCAL_RANK", "0")),

    # used to control the visible devices in the distributed setting
    "CUDA_VISIBLE_DEVICES":
    lambda: os.environ.get("CUDA_VISIBLE_DEVICES", None),

    # timeout for each iteration in the engine
    "VLLM_ENGINE_ITERATION_TIMEOUT_S":
    lambda: int(os.environ.get("VLLM_ENGINE_ITERATION_TIMEOUT_S", "60")),

    # API key for VLLM API server
    "VLLM_API_KEY":
    lambda: os.environ.get("VLLM_API_KEY", None),

    # S3 access information, used for tensorizer to load model from S3
    "S3_ACCESS_KEY_ID":
    lambda: os.environ.get("S3_ACCESS_KEY_ID", None),
    "S3_SECRET_ACCESS_KEY":
    lambda: os.environ.get("S3_SECRET_ACCESS_KEY", None),
    "S3_ENDPOINT_URL":
    lambda: os.environ.get("S3_ENDPOINT_URL", None),

    # Usage stats collection
    "VLLM_USAGE_STATS_SERVER":
    lambda: os.environ.get("VLLM_USAGE_STATS_SERVER", "https://stats.vllm.ai"),
    "VLLM_NO_USAGE_STATS":
    lambda: os.environ.get("VLLM_NO_USAGE_STATS", "0") == "1",
    "VLLM_DO_NOT_TRACK":
    lambda: (os.environ.get("VLLM_DO_NOT_TRACK", None) or os.environ.get(
        "DO_NOT_TRACK", None) or "0") == "1",
    "VLLM_USAGE_SOURCE":
    lambda: os.environ.get("VLLM_USAGE_SOURCE", "production"),

    # Logging configuration
    # If set to 0, vllm will not configure logging
    # If set to 1, vllm will configure logging using the default configuration
    #    or the configuration file specified by VLLM_LOGGING_CONFIG_PATH
    "VLLM_CONFIGURE_LOGGING":
    lambda: int(os.getenv("VLLM_CONFIGURE_LOGGING", "1")),
    "VLLM_LOGGING_CONFIG_PATH":
    lambda: os.getenv("VLLM_LOGGING_CONFIG_PATH"),

    # this is used for configuring the default logging level
    "VLLM_LOGGING_LEVEL":
    lambda: os.getenv("VLLM_LOGGING_LEVEL", "INFO"),

    # Trace function calls
    # If set to 1, vllm will trace function calls
    # Useful for debugging
    "VLLM_TRACE_FUNCTION":
    lambda: int(os.getenv("VLLM_TRACE_FUNCTION", "0")),

    # Backend for attention computation
    # Available options:
    # - "TORCH_SDPA": use torch.nn.MultiheadAttention
    # - "FLASH_ATTN": use FlashAttention
    # - "XFORMERS": use XFormers
    # - "ROCM_FLASH": use ROCmFlashAttention
    # - "FLASHINFER": use flashinfer
    "VLLM_ATTENTION_BACKEND":
    lambda: os.getenv("VLLM_ATTENTION_BACKEND", None),

    # If set, vllm will use flashinfer sampler
    "VLLM_USE_FLASHINFER_SAMPLER":
    lambda: bool(int(os.getenv("VLLM_USE_FLASHINFER_SAMPLER", "0"))),

    # Pipeline stage partition strategy
    "VLLM_PP_LAYER_PARTITION":
    lambda: os.getenv("VLLM_PP_LAYER_PARTITION", None),

    # (CPU backend only) CPU key-value cache space.
    # default is 4GB
    "VLLM_CPU_KVCACHE_SPACE":
    lambda: int(os.getenv("VLLM_CPU_KVCACHE_SPACE", "0")),

    # (CPU backend only) CPU core ids bound by OpenMP threads, e.g., "0-31",
    # "0,1,2", "0-31,33". CPU cores of different ranks are separated by '|'.
    "VLLM_CPU_OMP_THREADS_BIND":
    lambda: os.getenv("VLLM_CPU_OMP_THREADS_BIND", "all"),

    # OpenVINO key-value cache space
    # default is 4GB
    "VLLM_OPENVINO_KVCACHE_SPACE":
    lambda: int(os.getenv("VLLM_OPENVINO_KVCACHE_SPACE", "0")),

    # OpenVINO KV cache precision
    # default is bf16 if natively supported by platform, otherwise f16
    # To enable KV cache compression, please, explicitly specify u8
    "VLLM_OPENVINO_CPU_KV_CACHE_PRECISION":
    lambda: os.getenv("VLLM_OPENVINO_CPU_KV_CACHE_PRECISION", None),

    # Enables weights compression during model export via HF Optimum
    # default is False
    "VLLM_OPENVINO_ENABLE_QUANTIZED_WEIGHTS":
    lambda: bool(os.getenv("VLLM_OPENVINO_ENABLE_QUANTIZED_WEIGHTS", False)),

    # If the env var is set, then all workers will execute as separate
    # processes from the engine, and we use the same mechanism to trigger
    # execution on all workers.
    # Run vLLM with VLLM_USE_RAY_SPMD_WORKER=1 to enable it.
    "VLLM_USE_RAY_SPMD_WORKER":
    lambda: bool(int(os.getenv("VLLM_USE_RAY_SPMD_WORKER", "0"))),

    # If the env var is set, it uses the Ray's compiled DAG API
    # which optimizes the control plane overhead.
    # Run vLLM with VLLM_USE_RAY_COMPILED_DAG=1 to enable it.
    "VLLM_USE_RAY_COMPILED_DAG":
    lambda: bool(int(os.getenv("VLLM_USE_RAY_COMPILED_DAG", "0"))),

    # If the env var is set, it uses NCCL for communication in
    # Ray's compiled DAG. This flag is ignored if
    # VLLM_USE_RAY_COMPILED_DAG is not set.
    "VLLM_USE_RAY_COMPILED_DAG_NCCL_CHANNEL":
    lambda: bool(int(os.getenv("VLLM_USE_RAY_COMPILED_DAG_NCCL_CHANNEL", "1"))
                 ),

    # Use dedicated multiprocess context for workers.
    # Both spawn and fork work
    "VLLM_WORKER_MULTIPROC_METHOD":
    lambda: os.getenv("VLLM_WORKER_MULTIPROC_METHOD", "fork"),

    # Path to the cache for storing downloaded assets
    "VLLM_ASSETS_CACHE":
    lambda: os.path.expanduser(
        os.getenv(
            "VLLM_ASSETS_CACHE",
            os.path.join(get_default_cache_root(), "vllm", "assets"),
        )),

    # Timeout for fetching images when serving multimodal models
    # Default is 5 seconds
    "VLLM_IMAGE_FETCH_TIMEOUT":
    lambda: int(os.getenv("VLLM_IMAGE_FETCH_TIMEOUT", "5")),

    # Timeout for fetching audio when serving multimodal models
    # Default is 5 seconds
    "VLLM_AUDIO_FETCH_TIMEOUT":
    lambda: int(os.getenv("VLLM_AUDIO_FETCH_TIMEOUT", "5")),

    # Path to the XLA persistent cache directory.
    # Only used for XLA devices such as TPUs.
    "VLLM_XLA_CACHE_PATH":
    lambda: os.path.expanduser(
        os.getenv(
            "VLLM_XLA_CACHE_PATH",
            os.path.join(get_default_cache_root(), "vllm", "xla_cache"),
        )),
    "VLLM_FUSED_MOE_CHUNK_SIZE":
    lambda: int(os.getenv("VLLM_FUSED_MOE_CHUNK_SIZE", "32768")),

    # If set, vllm will skip the deprecation warnings.
    "VLLM_NO_DEPRECATION_WARNING":
    lambda: bool(int(os.getenv("VLLM_NO_DEPRECATION_WARNING", "0"))),

    # If set, the OpenAI API server will stay alive even after the underlying
    # AsyncLLMEngine errors and stops serving requests
    "VLLM_KEEP_ALIVE_ON_ENGINE_DEATH":
    lambda: bool(os.getenv("VLLM_KEEP_ALIVE_ON_ENGINE_DEATH", 0)),

    # If the env var VLLM_ALLOW_LONG_MAX_MODEL_LEN is set, it allows
    # the user to specify a max sequence length greater than
    # the max length derived from the model's config.json.
    # To enable this, set VLLM_ALLOW_LONG_MAX_MODEL_LEN=1.
    "VLLM_ALLOW_LONG_MAX_MODEL_LEN":
    lambda:
    (os.environ.get("VLLM_ALLOW_LONG_MAX_MODEL_LEN", "0").strip().lower() in
     ("1", "true")),

    # If set, forces FP8 Marlin to be used for FP8 quantization regardless
    # of the hardware support for FP8 compute.
    "VLLM_TEST_FORCE_FP8_MARLIN":
    lambda:
    (os.environ.get("VLLM_TEST_FORCE_FP8_MARLIN", "0").strip().lower() in
     ("1", "true")),

    # Time in ms for the zmq client to wait for a response from the backend
    # server for simple data operations
    "VLLM_RPC_TIMEOUT":
    lambda: int(os.getenv("VLLM_RPC_TIMEOUT", "10000")),

    # a list of plugin names to load, separated by commas.
    # if this is not set, it means all plugins will be loaded
    # if this is set to an empty string, no plugins will be loaded
    "VLLM_PLUGINS":
    lambda: None if "VLLM_PLUGINS" not in os.environ else os.environ[
        "VLLM_PLUGINS"].split(","),

    # Enables torch profiler if set. Path to the directory where torch profiler
    # traces are saved. Note that it must be an absolute path.
    "VLLM_TORCH_PROFILER_DIR":
    lambda: (None if os.getenv("VLLM_TORCH_PROFILER_DIR", None) is None else os
             .path.expanduser(os.getenv("VLLM_TORCH_PROFILER_DIR", "."))),

    # If set, vLLM will use Triton implementations of AWQ.
    "VLLM_USE_TRITON_AWQ":
    lambda: bool(int(os.getenv("VLLM_USE_TRITON_AWQ", "0"))),

    # If set, allow loading or unloading lora adapters in runtime,
    "VLLM_ALLOW_RUNTIME_LORA_UPDATING":
    lambda:
    (os.environ.get("VLLM_ALLOW_RUNTIME_LORA_UPDATING", "0").strip().lower() in
     ("1", "true")),

    # By default, vLLM will check the peer-to-peer capability itself,
    # in case of broken drivers. See https://github.com/vllm-project/vllm/blob/a9b15c606fea67a072416ea0ea115261a2756058/vllm/distributed/device_communicators/custom_all_reduce_utils.py#L101-L108 for details. # noqa
    # If this env var is set to 1, vLLM will skip the peer-to-peer check,
    # and trust the driver's peer-to-peer capability report.
    "VLLM_SKIP_P2P_CHECK":
    lambda: os.getenv("VLLM_SKIP_P2P_CHECK", "0") == "1",
}

# end-env-vars-definition


def __getattr__(name: str):
    # lazy evaluation of environment variables
    if name in environment_variables:
        return environment_variables[name]()
    raise AttributeError(f"module {__name__!r} has no attribute {name!r}")


def __dir__():
    return list(environment_variables.keys())<|MERGE_RESOLUTION|>--- conflicted
+++ resolved
@@ -196,10 +196,23 @@
     lambda: (os.environ.get("VLLM_USE_TRITON_FLASH_ATTN", "True").lower() in
              ("true", "1")),
 
-<<<<<<< HEAD
-    # If set, allowing the use of deprecated beam search implementation
-    "VLLM_ALLOW_DEPRECATED_BEAM_SEARCH":
-    lambda: os.environ.get("VLLM_ALLOW_DEPRECATED_BEAM_SEARCH", "0") == "1",
+    # Internal flag to enable Dynamo graph capture
+    "VLLM_TEST_DYNAMO_GRAPH_CAPTURE":
+    lambda: int(os.environ.get("VLLM_TEST_DYNAMO_GRAPH_CAPTURE", "0")),
+    "VLLM_DYNAMO_USE_CUSTOM_DISPATCHER":
+    lambda:
+    (os.environ.get("VLLM_DYNAMO_USE_CUSTOM_DISPATCHER", "True").lower() in
+     ("true", "1")),
+
+    # Internal flag to control whether we use custom op,
+    # or use the native pytorch implementation
+    "VLLM_TEST_COMPILE_NO_CUSTOM_OPS":
+    lambda: int(os.environ.get("VLLM_TEST_COMPILE_NO_CUSTOM_OPS", "0")),
+
+    # Internal flag to enable Dynamo fullgraph capture
+    "VLLM_TEST_DYNAMO_FULLGRAPH_CAPTURE":
+    lambda: bool(
+        os.environ.get("VLLM_TEST_DYNAMO_FULLGRAPH_CAPTURE", "1") != "0"),
 
     # torch.compile optimization level
     # 0: no optimization (don't use torch.compile)
@@ -208,25 +221,6 @@
     # 3: capture the graph, compile with inductor max-autotune (dozens of minutes of compilation time) # noqa
     "VLLM_TORCH_COMPILE_LEVEL":
     lambda: int(os.environ.get("VLLM_TORCH_COMPILE_LEVEL", "0")),
-=======
-    # Internal flag to enable Dynamo graph capture
-    "VLLM_TEST_DYNAMO_GRAPH_CAPTURE":
-    lambda: int(os.environ.get("VLLM_TEST_DYNAMO_GRAPH_CAPTURE", "0")),
-    "VLLM_DYNAMO_USE_CUSTOM_DISPATCHER":
-    lambda:
-    (os.environ.get("VLLM_DYNAMO_USE_CUSTOM_DISPATCHER", "True").lower() in
-     ("true", "1")),
-
-    # Internal flag to control whether we use custom op,
-    # or use the native pytorch implementation
-    "VLLM_TEST_COMPILE_NO_CUSTOM_OPS":
-    lambda: int(os.environ.get("VLLM_TEST_COMPILE_NO_CUSTOM_OPS", "0")),
->>>>>>> e1faa2a5
-
-    # Internal flag to enable Dynamo fullgraph capture
-    "VLLM_TEST_DYNAMO_FULLGRAPH_CAPTURE":
-    lambda: bool(
-        os.environ.get("VLLM_TEST_DYNAMO_FULLGRAPH_CAPTURE", "1") != "0"),
 
     # local rank of the process in the distributed setting, used to determine
     # the GPU device id
