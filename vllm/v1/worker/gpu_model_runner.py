import os
import time
from dataclasses import dataclass
from typing import TYPE_CHECKING, Dict, List, Optional, Set, Tuple

import numpy as np
import torch
import torch.distributed
import torch.nn as nn

from vllm import envs
from vllm.compilation.compile_context import set_compile_context
from vllm.compilation.config import CompilationConfig
from vllm.compilation.levels import CompilationLevel
from vllm.config import VllmConfig
from vllm.forward_context import set_forward_context
from vllm.inputs import INPUT_REGISTRY, InputRegistry
from vllm.logger import init_logger
from vllm.model_executor.model_loader import get_model
from vllm.multimodal import MultiModalKwargs
from vllm.plugins import set_compilation_config
from vllm.sampling_params import SamplingParams, SamplingType
from vllm.utils import (STR_DTYPE_TO_TORCH_DTYPE, DeviceMemoryProfiler, cdiv,
                        is_pin_memory_available)
from vllm.v1.attention.backends.flash_attn import (FlashAttentionBackend,
                                                   FlashAttentionMetadata)
from vllm.v1.outputs import ModelRunnerOutput
from vllm.v1.sample.metadata import SamplingMetadata

if TYPE_CHECKING:
    from vllm.multimodal.inputs import PlaceholderRange
    from vllm.v1.core.scheduler import SchedulerOutput

logger = init_logger(__name__)


class GPUModelRunner:

    def __init__(
        self,
        vllm_config: VllmConfig,
<<<<<<< HEAD
        device: torch.device,
=======
        input_registry: InputRegistry = INPUT_REGISTRY,
>>>>>>> ac49b59d
    ):
        self.vllm_config = vllm_config
        self.model_config = vllm_config.model_config
        self.cache_config = vllm_config.cache_config
        self.lora_config = vllm_config.lora_config
        self.load_config = vllm_config.load_config
        self.parallel_config = vllm_config.parallel_config
        self.scheduler_config = vllm_config.scheduler_config
        self.speculative_config = vllm_config.speculative_config
        self.prompt_adapter_config = vllm_config.prompt_adapter_config
        self.observability_config = vllm_config.observability_config

        model_config = self.model_config
        cache_config = self.cache_config
        scheduler_config = self.scheduler_config
        parallel_config = self.parallel_config
        self.device = device
        self.pin_memory = is_pin_memory_available()
        self.dtype = self.model_config.dtype
        if cache_config.cache_dtype == "auto":
            self.kv_cache_dtype = self.dtype
        else:
            self.kv_cache_dtype = STR_DTYPE_TO_TORCH_DTYPE[
                cache_config.cache_dtype]

        self.sliding_window = model_config.get_sliding_window()
        self.block_size = cache_config.block_size
        self.max_model_len = model_config.max_model_len
        self.max_num_blocks_per_req = cdiv(self.max_model_len, self.block_size)
        self.max_num_tokens = scheduler_config.max_num_batched_tokens

        # Model-related.
        self.num_attn_layers = model_config.get_num_attention_layers(
            parallel_config)
        self.num_kv_heads = model_config.get_num_kv_heads(parallel_config)
        self.head_size = model_config.get_head_size()
        self.hidden_size = model_config.get_hidden_size()

        # Multi-modal data support
        self.input_registry = input_registry

        # Lazy initialization
        # self.model: nn.Module  # Set after load_model
        self.kv_caches: List[torch.Tensor] = []
        # req_id -> (input_id -> encoder_output)
        self.encoder_cache: Dict[str, Dict[int, torch.Tensor]] = {}

        # Request states.
        self.requests: Dict[str, CachedRequestState] = {}
        # Persistent batch.
        self.input_batch = InputBatch(
            max_num_reqs=self.scheduler_config.max_num_seqs,
            max_model_len=self.max_model_len,
            max_num_blocks_per_req=self.max_num_blocks_per_req,
            device=self.device,
            pin_memory=self.pin_memory,
        )

        self.use_cuda_graph = (envs.VLLM_TORCH_COMPILE_LEVEL
                               == CompilationLevel.PIECEWISE
                               and not self.model_config.enforce_eager)
        # TODO(woosuk): Provide an option to tune the max cudagraph batch size.
        self.cudagraph_batch_sizes = [1, 2, 4] + [i for i in range(8, 513, 8)]
        self.positions = torch.zeros(self.max_num_tokens,
                                     dtype=torch.int64,
                                     device=self.device)
        self.inputs_embeds = torch.zeros(
            (self.max_num_tokens, self.hidden_size),
            dtype=self.dtype,
            device=self.device)

    def _update_states(self, scheduler_output: "SchedulerOutput") -> None:
        # Remove stopped requests from the cached states.
        # Keep the states of the pre-empted requests.
        for req_id in scheduler_output.finished_req_ids:
            self.requests.pop(req_id, None)
            self.encoder_cache.pop(req_id, None)

        # Free the cached encoder outputs.
        for req_id, input_id in scheduler_output.free_encoder_input_ids:
            encoder_outputs = self.encoder_cache.get(req_id)
            if encoder_outputs is not None:
                encoder_outputs.pop(input_id, None)
                if not encoder_outputs:
                    self.encoder_cache.pop(req_id, None)

        # Remove the requests from the persistent batch.
        stopped_req_ids = set().union(
            scheduler_output.preempted_req_ids,
            scheduler_output.finished_req_ids,
        )
        removed_req_indices: List[int] = []
        for req_id in stopped_req_ids:
            req_index = self.input_batch.remove_request(req_id)
            if req_index is not None:
                removed_req_indices.append(req_index)

        # Update the states of the running requests.
        for req_data in scheduler_output.scheduled_running_reqs:
            req_id = req_data.req_id
            req_state = self.requests[req_id]
            req_index = self.input_batch.req_id_to_index[req_id]

            # Update the num_computed_tokens.
            req_state.num_computed_tokens = req_data.num_computed_tokens
            self.input_batch.num_computed_tokens_cpu[req_index] = (
                req_data.num_computed_tokens)

            # Update the block table.
            num_new_blocks = len(req_data.new_block_ids)
            if num_new_blocks == 0:
                continue
            start_index = len(req_state.block_ids)
            end_index = start_index + num_new_blocks
            req_state.block_ids.extend(req_data.new_block_ids)
            self.input_batch.block_table_cpu[
                req_index, start_index:end_index] = req_data.new_block_ids

        req_ids_to_add: List[str] = []
        # Add new requests to the cached states.
        for req_data in scheduler_output.scheduled_new_reqs:
            req_id = req_data.req_id
            sampling_params = req_data.sampling_params
            if sampling_params.sampling_type == SamplingType.RANDOM_SEED:
                generator = torch.Generator(device=self.device)
                generator.manual_seed(sampling_params.seed)
            else:
                generator = None

            self.requests[req_id] = CachedRequestState(
                req_id=req_id,
                prompt_token_ids=req_data.prompt_token_ids,
                prompt=req_data.prompt,
                mm_inputs=req_data.mm_inputs,
                mm_positions=req_data.mm_positions,
                sampling_params=sampling_params,
                generator=generator,
                block_ids=req_data.block_ids,
                num_computed_tokens=req_data.num_computed_tokens,
                output_token_ids=[],
            )
            req_ids_to_add.append(req_id)

        # Update the cached states of the resumed requests.
        for req_data in scheduler_output.scheduled_resumed_reqs:
            req_id = req_data.req_id
            req_state = self.requests[req_id]

            req_state.block_ids = req_data.block_ids
            req_state.num_computed_tokens = req_data.num_computed_tokens
            req_ids_to_add.append(req_id)

        # Add the new or resumed requests to the persistent batch.
        # The smaller empty indices are filled first.
        removed_req_indices = sorted(removed_req_indices, reverse=True)
        for req_id in req_ids_to_add:
            req_state = self.requests[req_id]
            if removed_req_indices:
                # Fill the empty index.
                req_index = removed_req_indices.pop()
            else:
                # Append to the end.
                req_index = None
            self.input_batch.add_request(req_state, req_index)

        # Condense the batched states if there are empty indices.
        if removed_req_indices:
            self.input_batch.condense(removed_req_indices)

    def _prepare_inputs(self, scheduler_output: "SchedulerOutput"):
        total_num_scheduled_tokens = scheduler_output.total_num_scheduled_tokens
        assert total_num_scheduled_tokens > 0
        num_reqs = self.input_batch.num_reqs
        assert num_reqs > 0

        # OPTIMIZATION: Start copying the block table first.
        # This way, we can overlap the copy with the following CPU operations.
        self.input_batch.block_table[:num_reqs].copy_(
            self.input_batch.block_table_cpu_tensor[:num_reqs],
            non_blocking=True)

        # Get the number of scheduled tokens for each request.
        # TODO: The Python loop can be slow. Optimize.
        num_scheduled_tokens = []
        max_num_scheduled_tokens = 0
        for req_id in self.input_batch.req_ids[:num_reqs]:
            num_tokens = scheduler_output.num_scheduled_tokens[req_id]
            num_scheduled_tokens.append(num_tokens)
            max_num_scheduled_tokens = max(max_num_scheduled_tokens,
                                           num_tokens)
        num_scheduled_tokens = np.array(num_scheduled_tokens, dtype=np.int32)
        assert max_num_scheduled_tokens > 0

        # Get request indices.
        # E.g., [2, 5, 3] -> [0, 0, 1, 1, 1, 1, 1, 2, 2, 2]
        indices = np.arange(num_reqs)
        req_indices = np.repeat(indices, num_scheduled_tokens)

        # Get batched arange.
        # E.g., [2, 5, 3] -> [0, 1, 0, 1, 2, 3, 4, 0, 1, 2]
        arange_matrix = np.tile(np.arange(max_num_scheduled_tokens),
                                (num_reqs, 1))
        mask = arange_matrix < num_scheduled_tokens[:, np.newaxis]
        arange = arange_matrix[mask]

        # Get positions.
        positions = torch.empty((total_num_scheduled_tokens, ),
                                dtype=torch.int32,
                                device="cpu",
                                pin_memory=self.pin_memory)
        positions_np = positions.numpy()
        np.add(self.input_batch.num_computed_tokens_cpu[req_indices],
               arange,
               out=positions_np)

        # Get token indices.
        # E.g., [0, 1, 0, 1, 2, 3, 4, 0, 1, 2]
        # -> [0, 1, M, M + 1, M + 2, M + 3, M + 4, 2 * M, 2 * M + 1, 2 * M + 2]
        # where M is the max_model_len.
        token_indices = positions_np + req_indices * self.max_model_len
        token_indices = torch.from_numpy(token_indices)
        input_ids = torch.empty((total_num_scheduled_tokens, ),
                                dtype=torch.int32,
                                device="cpu",
                                pin_memory=self.pin_memory)
        torch.index_select(torch.from_numpy(
            self.input_batch.token_ids_cpu).flatten(),
                           0,
                           token_indices,
                           out=input_ids)

        # Calculate the slot mapping.
        block_numbers = self.input_batch.block_table_cpu_tensor.flatten()[
            token_indices // self.block_size]
        block_offsets = token_indices % self.block_size
        slot_mapping = torch.empty((total_num_scheduled_tokens, ),
                                   dtype=torch.int32,
                                   device="cpu",
                                   pin_memory=self.pin_memory)
        torch.add(block_numbers * self.block_size,
                  block_offsets,
                  out=slot_mapping)

        # Prepare the attention metadata.
        query_start_loc = torch.empty((num_reqs + 1, ),
                                      dtype=torch.int32,
                                      device="cpu",
                                      pin_memory=self.pin_memory)
        query_start_loc_np = query_start_loc.numpy()
        query_start_loc_np[0] = 0
        np.cumsum(num_scheduled_tokens, out=query_start_loc_np[1:])

        seq_lens = (self.input_batch.num_computed_tokens_cpu[:num_reqs] +
                    num_scheduled_tokens)
        max_seq_len = seq_lens.max()
        seq_start_loc = torch.empty((num_reqs + 1, ),
                                    dtype=torch.int32,
                                    device="cpu",
                                    pin_memory=self.pin_memory)
        seq_start_loc_np = seq_start_loc.numpy()
        seq_start_loc_np[0] = 0
        np.cumsum(seq_lens, out=seq_start_loc_np[1:])

        input_ids = input_ids.to(self.device, non_blocking=True)
        self.positions[:total_num_scheduled_tokens].copy_(positions,
                                                          non_blocking=True)
        query_start_loc = query_start_loc.to(self.device, non_blocking=True)
        seq_start_loc = seq_start_loc.to(self.device, non_blocking=True)
        slot_mapping = slot_mapping.to(self.device, non_blocking=True).long()
        attn_metadata = FlashAttentionMetadata(
            num_actual_tokens=total_num_scheduled_tokens,
            max_query_len=max_num_scheduled_tokens,
            query_start_loc=query_start_loc,
            max_seq_len=max_seq_len,
            seq_start_loc=seq_start_loc,
            block_table=self.input_batch.block_table[:num_reqs],
            slot_mapping=slot_mapping,
        )
        # NOTE(woosuk): Due to chunked prefills, there can be at most 1 partial
        # request in the batch. While we should not sample any token from this
        # partial request, we do so for simplicity. We will ignore the sampled
        # token from the partial request.
        # TODO: Support prompt logprobs.
        logits_indices = query_start_loc[1:] - 1
        return input_ids, attn_metadata, logits_indices

    def _prepare_sampling(
        self,
        scheduler_output: "SchedulerOutput",
    ) -> SamplingMetadata:
        skip_copy = True
        if (scheduler_output.finished_req_ids
                or scheduler_output.preempted_req_ids):
            skip_copy = False
        if (scheduler_output.scheduled_new_reqs
                or scheduler_output.scheduled_resumed_reqs):
            skip_copy = False
        # Create the sampling metadata.
        sampling_metadata = self.input_batch.make_sampling_metadata(skip_copy)
        return sampling_metadata

    def _execute_encoder(self, scheduler_output: "SchedulerOutput"):
        scheduled_encoder_inputs = scheduler_output.scheduled_encoder_inputs
        if not scheduled_encoder_inputs:
            return

        # Batch the multi-modal inputs.
        mm_inputs: List[MultiModalKwargs] = []
        req_input_ids: List[Tuple[int, int]] = []
        for req_id, encoder_input_ids in scheduled_encoder_inputs.items():
            req_state = self.requests[req_id]
            for input_id in encoder_input_ids:
                mm_inputs.append(req_state.mm_inputs[input_id])
                req_input_ids.append((req_id, input_id))
        batched_mm_inputs = MultiModalKwargs.batch(mm_inputs)
        batched_mm_inputs = MultiModalKwargs.as_kwargs(batched_mm_inputs,
                                                       device=self.device)

        # Run the encoder.
        # `encoder_outputs` is either of the following:
        # 1. A tensor of shape [num_images, feature_size, hidden_size]
        # in case when feature_size is fixed across all images.
        # 2. A list (length: num_images) of tensors, each of shape
        # [feature_size, hidden_size] in case when the feature size is
        # dynamic depending on input images.
        encoder_outputs = self.model.process_mm_inputs(**batched_mm_inputs)

        # Cache the encoder outputs.
        for (req_id, input_id), output in zip(req_input_ids, encoder_outputs):
            if req_id not in self.encoder_cache:
                self.encoder_cache[req_id] = {}
            self.encoder_cache[req_id][input_id] = output

    def _gather_encoder_outputs(
        self,
        scheduler_output: "SchedulerOutput",
    ) -> List[torch.Tensor]:
        encoder_outputs: List[torch.Tensor] = []
        num_reqs = self.input_batch.num_reqs
        for req_id in self.input_batch.req_ids[:num_reqs]:
            num_scheduled_tokens = scheduler_output.num_scheduled_tokens[
                req_id]
            req_state = self.requests[req_id]
            num_computed_tokens = req_state.num_computed_tokens
            mm_positions = req_state.mm_positions
            for i, pos_info in enumerate(mm_positions):
                start_pos = pos_info["offset"]
                num_encoder_tokens = pos_info["length"]

                # The encoder output is needed if the two ranges overlap:
                # [num_computed_tokens,
                #  num_computed_tokens + num_scheduled_tokens) and
                # [start_pos, start_pos + num_encoder_tokens)
                if start_pos >= num_computed_tokens + num_scheduled_tokens:
                    # The encoder output is not needed in this step.
                    break
                if start_pos + num_encoder_tokens <= num_computed_tokens:
                    # The encoder output is already processed and stored
                    # in the decoder's KV cache.
                    continue

                start_idx = max(num_computed_tokens - start_pos, 0)
                end_idx = min(
                    num_computed_tokens - start_pos + num_scheduled_tokens,
                    num_encoder_tokens)
                assert start_idx < end_idx
                assert req_id in self.encoder_cache
                assert i in self.encoder_cache[req_id]
                encoder_output = self.encoder_cache[req_id][i]
                encoder_outputs.append(encoder_output[start_idx:end_idx])
        return encoder_outputs

    @torch.inference_mode()
    def execute_model(
        self,
        scheduler_output: "SchedulerOutput",
    ) -> ModelRunnerOutput:
        self._update_states(scheduler_output)

        # Run the encoder.
        self._execute_encoder(scheduler_output)
        encoder_outputs = self._gather_encoder_outputs(scheduler_output)

        # Prepare the decoder inputs.
        input_ids, attn_metadata, logits_indices = self._prepare_inputs(
            scheduler_output)
        num_scheduled_tokens = scheduler_output.total_num_scheduled_tokens
        if (self.use_cuda_graph
                and num_scheduled_tokens <= self.cudagraph_batch_sizes[-1]):
            # Use piecewise CUDA graphs.
            # Add padding to the batch size.
            num_input_tokens = self._get_padded_batch_size(
                num_scheduled_tokens)
        else:
            # Eager mode.
            num_input_tokens = num_scheduled_tokens

        # Get the inputs embeds.
        if encoder_outputs:
            inputs_embeds = self.model.get_input_embeddings(
                input_ids, encoder_outputs)
        else:
            inputs_embeds = self.model.get_input_embeddings(input_ids)
        # NOTE(woosuk): To unify token ids and soft tokens (vision embeddings),
        # always use embeddings (rather than token ids) as input to the model.
        # TODO(woosuk): Avoid the copy. Optimize.
        self.inputs_embeds[:num_scheduled_tokens].copy_(inputs_embeds)

        # Run the decoder.
        # Use persistent buffers for CUDA graphs.
        with set_forward_context(attn_metadata):
            hidden_states = self.model(
                input_ids=None,
                positions=self.positions[:num_input_tokens],
                kv_caches=self.kv_caches,
                attn_metadata=None,
                inputs_embeds=self.inputs_embeds[:num_input_tokens],
            )
        hidden_states = hidden_states[:num_scheduled_tokens]
        hidden_states = hidden_states[logits_indices]
        logits = self.model.compute_logits(hidden_states, None)

        # Sample the next token and get logprobs if needed.
        sampling_metadata = self._prepare_sampling(scheduler_output)
        sampler_output = self.model.sample(
            logits=logits,
            sampling_metadata=sampling_metadata,
        )

        sampled_token_ids = sampler_output.sampled_token_ids
        # TODO(woosuk): The following loop can be slow since it iterates over
        # the requests one by one. Optimize.
        num_reqs = self.input_batch.num_reqs
        for i, req_id in enumerate(self.input_batch.req_ids[:num_reqs]):
            req_state = self.requests[req_id]
            seq_len = (req_state.num_computed_tokens +
                       scheduler_output.num_scheduled_tokens[req_id])
            assert seq_len <= req_state.num_tokens
            if seq_len == req_state.num_tokens:
                # Append the sampled token to the output token ids.
                token_id = sampled_token_ids[i]
                self.input_batch.token_ids_cpu[i, seq_len] = token_id
                req_state.output_token_ids.append(token_id)
            else:
                # Ignore the sampled token from the partial request.
                # Rewind the generator state as if the token was not sampled.
                generator = self.input_batch.generators.get(i)
                if generator is not None:
                    # This relies on cuda-specific torch-internal impl details
                    generator.set_offset(generator.get_offset() - 4)

        if sampler_output.logprob_token_ids is None:
            logprob_token_ids = None
        else:
            logprob_token_ids = sampler_output.logprob_token_ids.cpu()
        if sampler_output.logprobs is None:
            logprobs = None
        else:
            logprobs = sampler_output.logprobs.cpu()
        model_runner_output = ModelRunnerOutput(
            req_ids=self.input_batch.req_ids[:num_reqs],
            req_id_to_index=self.input_batch.req_id_to_index,
            sampled_token_ids_cpu=sampled_token_ids,
            logprob_token_ids_cpu=logprob_token_ids,
            logprobs_cpu=logprobs,
        )
        return model_runner_output

    def load_model(self) -> None:
        if self.use_cuda_graph:
            # NOTE(woosuk): Currently, we use inductor because the piecewise
            # CUDA graphs do not work properly with the custom CUDA kernels.
            # FIXME(woosuk): Disable inductor to reduce the compilation time
            # and avoid any potential issues with the inductor.
            os.environ["VLLM_CUSTOM_OPS"] = "none"
            set_compilation_config(
                CompilationConfig(
                    use_cudagraph=True,
                    non_cudagraph_ops=["vllm.unified_v1_flash_attention"],
                    use_inductor=True,
                    enable_fusion=False,
                ))

        logger.info("Starting to load model %s...", self.model_config.model)
        with DeviceMemoryProfiler() as m:  # noqa: SIM117
            self.model = get_model(vllm_config=self.vllm_config)

        self.model_memory_usage = m.consumed_memory
        logger.info("Loading model weights took %.4f GB",
                    self.model_memory_usage / float(2**30))

    def _dummy_run(self, model: nn.Module, num_tokens: int) -> None:
        # use an empty tensor instead of `None`` to force Dynamo to pass
        # it by reference, rather by specializing on the value `None`.
        # the `dtype` argument does not matter, and we use `float32` as
        # a placeholder (it has wide hardware support).
        # it is important to create tensors inside the loop, rather than
        # multiplying the list, to avoid Dynamo from treating them as
        # tensor aliasing.
        dummy_kv_caches = [
            torch.tensor([], dtype=torch.float32, device=self.device)
            for _ in range(self.num_attn_layers)
        ]
        with set_forward_context(None):  # noqa: SIM117
            with set_compile_context(self.cudagraph_batch_sizes):
                # Trigger compilation for general shape.
                model(input_ids=None,
                      positions=self.positions,
                      kv_caches=dummy_kv_caches,
                      attn_metadata=None,
                      inputs_embeds=self.inputs_embeds)

    @torch.inference_mode()
    def profile_run(self) -> None:
        # TODO(woosuk): Profile the max memory usage of the encoder and
        # the encoder cache.
        self._dummy_run(self.model, self.max_num_tokens)
        torch.cuda.synchronize()

    @torch.inference_mode()
    def capture_model(self) -> None:
        if not self.use_cuda_graph:
            logger.warning(
                "Skipping CUDA graph capture. Please set "
                "VLLM_TORCH_COMPILE_LEVEL=%d to use CUDA graphs.",
                CompilationLevel.PIECEWISE)
            return

        start_time = time.perf_counter()
        start_free_gpu_memory = torch.cuda.mem_get_info()[0]

        with set_forward_context(None):
            # Trigger CUDA graph capture for specific shapes.
            # Capture the large shapes first so that the smaller shapes
            # can reuse the memory pool allocated for the large shapes.
            for num_tokens in reversed(self.cudagraph_batch_sizes):
                self.model(
                    input_ids=None,
                    positions=self.positions[:num_tokens],
                    kv_caches=self.kv_caches,
                    attn_metadata=None,
                    inputs_embeds=self.inputs_embeds[:num_tokens],
                )

        end_time = time.perf_counter()
        end_free_gpu_memory = torch.cuda.mem_get_info()[0]
        elapsed_time = end_time - start_time
        cuda_graph_size = start_free_gpu_memory - end_free_gpu_memory
        # This usually takes 5~20 seconds.
        logger.info("Graph capturing finished in %.0f secs, took %.2f GiB",
                    elapsed_time, cuda_graph_size / (1 << 30))

    def initialize_kv_cache(self, num_blocks: int) -> None:
        assert len(self.kv_caches) == 0
        kv_cache_shape = FlashAttentionBackend.get_kv_cache_shape(
            num_blocks, self.block_size, self.num_kv_heads, self.head_size)
        for _ in range(self.num_attn_layers):
            self.kv_caches.append(
                torch.zeros(kv_cache_shape,
                            dtype=self.kv_cache_dtype,
                            device=self.device))

    def _get_padded_batch_size(self, batch_size: int) -> Optional[int]:
        # TODO: Optimize this?
        for size in self.cudagraph_batch_sizes:
            if batch_size <= size:
                return size
        return None


@dataclass
class CachedRequestState:

    req_id: str
    prompt_token_ids: List[int]
    prompt: Optional[str]
    mm_inputs: List[MultiModalKwargs]
    mm_positions: List["PlaceholderRange"]
    sampling_params: SamplingParams
    generator: Optional[torch.Generator]

    block_ids: List[int]
    num_computed_tokens: int
    output_token_ids: List[int]

    @property
    def num_tokens(self) -> int:
        return len(self.prompt_token_ids) + len(self.output_token_ids)


class InputBatch:

    def __init__(
        self,
        max_num_reqs: int,
        max_model_len: int,
        max_num_blocks_per_req: int,
        device: torch.device,
        pin_memory: bool,
    ):
        self.max_num_reqs = max_num_reqs
        self.max_model_len = max_model_len
        self.max_num_blocks_per_req = max_num_blocks_per_req
        self.device = device
        self.pin_memory = pin_memory

        self.req_ids: List[Optional[str]] = [None] * max_num_reqs
        self.req_id_to_index: Dict[str, int] = {}

        self.token_ids_cpu = np.empty((max_num_reqs, max_model_len),
                                      dtype=np.int32)
        self.num_computed_tokens_cpu = np.empty(max_num_reqs, dtype=np.int32)

        # Attention-related.
        self.block_table = torch.zeros((max_num_reqs, max_num_blocks_per_req),
                                       device=self.device,
                                       dtype=torch.int32)
        self.block_table_cpu_tensor = torch.zeros(
            (max_num_reqs, max_num_blocks_per_req),
            device="cpu",
            dtype=torch.int32,
            pin_memory=pin_memory,
        )
        self.block_table_cpu = self.block_table_cpu_tensor.numpy()

        # Sampling-related.
        self.temperature = torch.empty((max_num_reqs, ),
                                       dtype=torch.float32,
                                       device=device)
        self.temperature_cpu_tensor = torch.empty((max_num_reqs, ),
                                                  dtype=torch.float32,
                                                  device="cpu",
                                                  pin_memory=pin_memory)
        self.temperature_cpu = self.temperature_cpu_tensor.numpy()
        self.greedy_reqs: Set[str] = set()
        self.random_reqs: Set[str] = set()

        self.top_p = torch.empty((max_num_reqs, ),
                                 dtype=torch.float32,
                                 device=device)
        self.top_p_cpu_tensor = torch.empty((max_num_reqs, ),
                                            dtype=torch.float32,
                                            device="cpu",
                                            pin_memory=pin_memory)
        self.top_p_cpu = self.top_p_cpu_tensor.numpy()
        self.top_p_reqs: Set[str] = set()

        self.top_k = torch.empty((max_num_reqs, ),
                                 dtype=torch.int32,
                                 device=device)
        self.top_k_cpu_tensor = torch.empty((max_num_reqs, ),
                                            dtype=torch.int32,
                                            device="cpu",
                                            pin_memory=pin_memory)
        self.top_k_cpu = self.top_k_cpu_tensor.numpy()
        self.top_k_reqs: Set[str] = set()

        # req_index -> generator
        self.generators: Dict[int, torch.Generator] = {}

        self.num_logprobs: Dict[str, int] = {}
        self.prompt_logprob_reqs: Set[str] = set()

    def add_request(
        self,
        request: "CachedRequestState",
        req_index: Optional[int] = None,
    ) -> None:
        if req_index is None:
            req_index = self.num_reqs
        assert req_index < self.max_num_reqs

        req_id = request.req_id
        self.req_ids[req_index] = req_id
        self.req_id_to_index[req_id] = req_index

        # Copy the prompt token ids and output token ids.
        num_prompt_tokens = len(request.prompt_token_ids)
        self.token_ids_cpu[
            req_index, :num_prompt_tokens] = request.prompt_token_ids
        start_idx = num_prompt_tokens
        end_idx = start_idx + len(request.output_token_ids)
        self.token_ids_cpu[req_index,
                           start_idx:end_idx] = request.output_token_ids

        self.num_computed_tokens_cpu[req_index] = request.num_computed_tokens
        num_blocks = len(request.block_ids)
        self.block_table_cpu[req_index, :num_blocks] = request.block_ids

        sampling_params = request.sampling_params
        self.temperature_cpu[req_index] = sampling_params.temperature
        if sampling_params.sampling_type == SamplingType.GREEDY:
            self.greedy_reqs.add(req_id)
        else:
            self.random_reqs.add(req_id)

        self.top_p_cpu[req_index] = sampling_params.top_p
        if sampling_params.top_p < 1:
            self.top_p_reqs.add(req_id)
        self.top_k_cpu[req_index] = sampling_params.top_k
        if sampling_params.top_k > 0:
            self.top_k_reqs.add(req_id)

        self.generators[req_index] = request.generator

        num_logprobs = sampling_params.logprobs
        if num_logprobs is not None and num_logprobs > 0:
            self.num_logprobs[req_id] = num_logprobs
        if sampling_params.prompt_logprobs:
            self.prompt_logprob_reqs.add(req_id)

    def remove_request(self, req_id: str) -> Optional[int]:
        req_index = self.req_id_to_index.pop(req_id, None)
        if req_index is None:
            return None
        self.req_ids[req_index] = None

        self.greedy_reqs.discard(req_id)
        self.random_reqs.discard(req_id)
        self.top_p_reqs.discard(req_id)
        self.top_k_reqs.discard(req_id)
        self.generators.pop(req_index, None)
        self.num_logprobs.pop(req_id, None)
        self.prompt_logprob_reqs.discard(req_id)
        return req_index

    def clear(self) -> None:
        self.req_ids = [None] * self.max_num_reqs
        self.req_id_to_index.clear()
        self.greedy_reqs.clear()
        self.random_reqs.clear()
        self.top_p_reqs.clear()
        self.top_k_reqs.clear()
        self.generators.clear()
        self.num_logprobs.clear()
        self.prompt_logprob_reqs.clear()

    def condense(self, empty_req_indices: List[int]) -> None:
        if self.num_reqs == 0:
            # The batched states are empty.
            return

        # NOTE(woosuk): This function assumes that the empty_req_indices
        # is sorted in descending order.
        last_req_index = self.num_reqs + len(empty_req_indices) - 1
        while empty_req_indices:
            # Find the largest non-empty index.
            while last_req_index in empty_req_indices:
                last_req_index -= 1

            # Find the smallest empty index.
            empty_index = empty_req_indices.pop()
            if empty_index >= last_req_index:
                break

            # Swap the states.
            req_id = self.req_ids[last_req_index]
            self.req_ids[empty_index] = req_id
            self.req_ids[last_req_index] = None
            self.req_id_to_index[req_id] = empty_index

            # TODO(woosuk): Optimize the copy of token_ids_cpu and
            # block_table_cpu.
            self.token_ids_cpu[empty_index] = self.token_ids_cpu[
                last_req_index]
            self.num_computed_tokens_cpu[
                empty_index] = self.num_computed_tokens_cpu[last_req_index]
            self.block_table_cpu[empty_index] = self.block_table_cpu[
                last_req_index]
            self.temperature_cpu[empty_index] = self.temperature_cpu[
                last_req_index]
            self.top_p_cpu[empty_index] = self.top_p_cpu[last_req_index]
            self.top_k_cpu[empty_index] = self.top_k_cpu[last_req_index]
            generator = self.generators.pop(last_req_index, None)
            if generator is not None:
                self.generators[empty_index] = generator

            # Decrement last_req_index since it is now empty.
            last_req_index -= 1

    def make_sampling_metadata(
        self,
        skip_copy: bool = False,
    ) -> SamplingMetadata:
        if not skip_copy:
            self.temperature[:self.num_reqs].copy_(
                self.temperature_cpu_tensor[:self.num_reqs], non_blocking=True)
            self.top_p[:self.num_reqs].copy_(
                self.top_p_cpu_tensor[:self.num_reqs], non_blocking=True)
            self.top_k[:self.num_reqs].copy_(
                self.top_k_cpu_tensor[:self.num_reqs], non_blocking=True)
        return SamplingMetadata(
            temperature=self.temperature[:self.num_reqs],
            all_greedy=self.all_greedy,
            all_random=self.all_random,
            top_p=self.top_p[:self.num_reqs],
            top_k=self.top_k[:self.num_reqs],
            no_top_p=self.no_top_p,
            no_top_k=self.no_top_k,
            generators=self.generators,
            max_num_logprobs=self.max_num_logprobs,
        )

    @property
    def num_reqs(self) -> int:
        return len(self.req_id_to_index)

    @property
    def all_greedy(self) -> bool:
        return len(self.random_reqs) == 0

    @property
    def all_random(self) -> bool:
        return len(self.greedy_reqs) == 0

    @property
    def no_top_p(self) -> bool:
        return len(self.top_p_reqs) == 0

    @property
    def no_top_k(self) -> bool:
        return len(self.top_k_reqs) == 0

    @property
    def max_num_logprobs(self) -> int:
        return max(self.num_logprobs.values()) if self.num_logprobs else 0

    @property
    def no_logprob(self) -> bool:
        return len(self.num_logprobs) == 0

    @property
    def no_prompt_logprob(self) -> bool:
        return len(self.prompt_logprob_reqs) == 0<|MERGE_RESOLUTION|>--- conflicted
+++ resolved
@@ -39,11 +39,8 @@
     def __init__(
         self,
         vllm_config: VllmConfig,
-<<<<<<< HEAD
         device: torch.device,
-=======
         input_registry: InputRegistry = INPUT_REGISTRY,
->>>>>>> ac49b59d
     ):
         self.vllm_config = vllm_config
         self.model_config = vllm_config.model_config
