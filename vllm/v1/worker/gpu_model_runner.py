--- conflicted
+++ resolved
@@ -342,7 +342,6 @@
         sampling_metadata = self.input_batch.make_sampling_metadata(skip_copy)
         return sampling_metadata
 
-<<<<<<< HEAD
     def _compute_prompt_logprobs(
         self,
         sampling_metadata: SamplingMetadata,
@@ -370,7 +369,7 @@
         topk_prompt_indices = topk_prompt_indices.to(torch.int32)
 
         return topk_prompt_indices, topk_prompt_logprobs
-=======
+
     def _execute_encoder(self, scheduler_output: "SchedulerOutput"):
         scheduled_encoder_inputs = scheduler_output.scheduled_encoder_inputs
         if not scheduled_encoder_inputs:
@@ -441,7 +440,6 @@
                 encoder_output = self.encoder_cache[req_id][i]
                 encoder_outputs.append(encoder_output[start_idx:end_idx])
         return encoder_outputs
->>>>>>> bf2ddc66
 
     @torch.inference_mode()
     def execute_model(
