from collections import deque
from dataclasses import dataclass
from typing import Deque, Dict, Iterable, List, Optional, Set, Union

import torch

from vllm.config import CacheConfig, LoRAConfig, SchedulerConfig
from vllm.logger import init_logger
from vllm.multimodal import MultiModalDataDict
from vllm.sampling_params import SamplingParams
from vllm.sequence import Logprob
from vllm.v1.core.kv_cache_manager import KVCacheManager
from vllm.v1.engine import EngineCoreOutput
from vllm.v1.outputs import ModelRunnerOutput
from vllm.v1.request import Request, RequestStatus

logger = init_logger(__name__)


class Scheduler:

    def __init__(
        self,
        scheduler_config: SchedulerConfig,
        cache_config: CacheConfig,
        lora_config: Optional[LoRAConfig],
    ) -> None:
        self.scheduler_config = scheduler_config
        self.cache_config = cache_config
        self.lora_config = lora_config
        # TODO: Support LoRA.
        assert lora_config is None, "V1 does not support LoRA yet."

        num_gpu_blocks = cache_config.num_gpu_blocks
        assert isinstance(num_gpu_blocks, int) and num_gpu_blocks > 0
        # Create the block space manager.
        self.kv_cache_manager = KVCacheManager(
            block_size=self.cache_config.block_size,
            num_gpu_blocks=num_gpu_blocks,
            sliding_window=self.cache_config.sliding_window,
            enable_caching=self.cache_config.enable_prefix_caching)
        self.block_size = self.cache_config.block_size

        # Scheduling constraints.
        self.max_num_running_reqs = self.scheduler_config.max_num_seqs
        self.max_num_scheduled_tokens = \
            self.scheduler_config.max_num_batched_tokens
        self.max_model_len = self.scheduler_config.max_model_len

        # req_id -> Request
        self.requests: Dict[str, Request] = {}
        # Priority queues for requests.
        self.waiting: Deque[Request] = deque()
        self.running: List[Request] = []

        # The request IDs that are finished in between the previous and the
        # current steps. This is used to notify the workers about the finished
        # requests so that they can free the cached states for those requests.
        # This is flushed at the end of each scheduling step.
        self.finished_req_ids: Set[str] = set()

        # OPTIMIZATION: Cache the RunningRequestData objects to avoid creating
        # them at each scheduling step.
        # Request id -> RunningRequestData
        self.running_reqs_data: Dict[str, RunningRequestData] = {}

    def schedule(self) -> "SchedulerOutput":
        scheduled_new_reqs: List[Request] = []
        scheduled_resumed_reqs: List[Request] = []
        scheduled_running_reqs: List[Request] = []
        preempted_reqs: List[Request] = []

        # NOTE(woosuk) on the scheduling algorithm:
        # There's no "decoding phase" nor "prefill phase" in the scheduler.
        # Each request just has the num_computed_tokens and num_tokens,
        # which is equal to len(prompt_token_ids) + len(output_token_ids).
        # At each step, the scheduler tries to assign tokens to the requests
        # so that each request's num_computed_tokens can catch up its
        # num_tokens. This is general enough to cover chunked prefills,
        # prefix caching, and the "jump forward" optimization in the future.

        req_to_new_block_ids: Dict[str, List[int]] = {}
        num_scheduled_tokens: Dict[str, int] = {}
        token_budget = self.max_num_scheduled_tokens

        # First, schedule the RUNNING requests.
        req_index = 0
        while req_index < len(self.running):
            if token_budget == 0:
                break

            request = self.running[req_index]
            num_new_tokens = request.num_tokens - request.num_computed_tokens
            num_new_tokens = min(num_new_tokens, token_budget)
            assert num_new_tokens > 0

            while True:
                new_blocks = self.kv_cache_manager.append_slots(
                    request, num_new_tokens)
                if new_blocks is None:
                    # The request cannot be scheduled.
                    # Preempt the lowest-priority request.
                    preempted_req = self.running.pop()
                    self.kv_cache_manager.free(preempted_req)
                    preempted_req.status = RequestStatus.PREEMPTED
                    preempted_req.num_computed_tokens = 0

                    self.waiting.appendleft(preempted_req)
                    preempted_reqs.append(preempted_req)
                    if preempted_req == request:
                        # No more request to preempt.
                        break
                else:
                    # The request can be scheduled.
                    scheduled_running_reqs.append(request)

                    req_to_new_block_ids[request.request_id] = [
                        b.block_id for b in new_blocks
                    ]
                    num_scheduled_tokens[request.request_id] = num_new_tokens
                    token_budget -= num_new_tokens
                    req_index += 1
                    break

        # Next, schedule the WAITING requests.
        if not preempted_reqs:
            while self.waiting:
                if len(self.running) == self.max_num_running_reqs:
                    break
                if token_budget == 0:
                    break

                request = self.waiting[0]
                # Get already-cached tokens.
                computed_blocks = self.kv_cache_manager.get_computed_blocks(
                    request)
                # NOTE(woosuk): Since incomplete blocks are not eligible for
                # sharing, `num_computed_tokens` is always a multiple of
                # `block_size`.
                num_computed_tokens = len(computed_blocks) * self.block_size
                # Number of tokens to be scheduled.
                # We use `request.num_tokens` instead of
                # `request.num_prompt_tokens` to consider the resumed requests,
                # which have output tokens.
                num_new_tokens = request.num_tokens - num_computed_tokens
                if num_new_tokens == 0:
                    # The happens when prompt length is divisible by the block
                    # size and all blocks are cached. Now we force to recompute
                    # the last token.
                    num_computed_tokens -= 1
                    num_new_tokens = 1
                    computed_blocks.pop()
                num_new_tokens = min(num_new_tokens, token_budget)
                assert num_new_tokens > 0
                new_blocks = self.kv_cache_manager.allocate_slots(
                    request, num_new_tokens, computed_blocks)
                if new_blocks is None:
                    # The request cannot be scheduled.
                    break
                request.num_computed_tokens = num_computed_tokens

                self.waiting.popleft()
                self.running.append(request)
                if request.status == RequestStatus.WAITING:
                    scheduled_new_reqs.append(request)
                elif request.status == RequestStatus.PREEMPTED:
                    scheduled_resumed_reqs.append(request)
                else:
                    raise RuntimeError(
                        f"Invalid request status: {request.status}")

                req_to_new_block_ids[request.request_id] = [
                    b.block_id for b in computed_blocks + new_blocks
                ]
                num_scheduled_tokens[request.request_id] = num_new_tokens
                token_budget -= num_new_tokens
                request.status = RequestStatus.RUNNING

        # Check if the scheduling constraints are satisfied.
        total_num_scheduled_tokens = sum(num_scheduled_tokens.values())
        assert total_num_scheduled_tokens <= self.max_num_scheduled_tokens
        assert token_budget >= 0
        assert len(self.running) <= self.max_num_running_reqs
        assert (len(scheduled_new_reqs) + len(scheduled_resumed_reqs) +
                len(scheduled_running_reqs) == len(self.running))

        # Construct the scheduler output.
        new_reqs_data = [
            NewRequestData.from_request(req,
                                        req_to_new_block_ids[req.request_id],
                                        req.num_computed_tokens)
            for req in scheduled_new_reqs
        ]
        resumed_reqs_data = [
            ResumedRequestData.from_request(
                req, req_to_new_block_ids[req.request_id],
                req.num_computed_tokens) for req in scheduled_resumed_reqs
        ]
        running_reqs_data = [
            self._make_running_request_data(
                req, req_to_new_block_ids[req.request_id],
                req.num_computed_tokens) for req in scheduled_running_reqs
        ]
        preempted_req_ids = {req.request_id for req in preempted_reqs}
        scheduler_output = SchedulerOutput(
            scheduled_new_reqs=new_reqs_data,
            scheduled_resumed_reqs=resumed_reqs_data,
            scheduled_running_reqs=running_reqs_data,
            num_scheduled_tokens=num_scheduled_tokens,
            total_num_scheduled_tokens=total_num_scheduled_tokens,
            preempted_req_ids=preempted_req_ids,
            # finished_req_ids is an existing state in the scheduler,
            # instead of being newly scheduled in this step.
            # It contains the request IDs that are finished in between
            # the previous and the current steps.
            finished_req_ids=self.finished_req_ids,
        )

        self.finished_req_ids = set()
        return scheduler_output

    def _make_running_request_data(
        self,
        request: Request,
        new_block_ids: List[int],
        num_computed_tokens: int,
    ) -> "RunningRequestData":
        # OPTIMIZATION: Cache the RunningRequestData objects to avoid creating
        # them at each scheduling step.
        if request.request_id in self.running_reqs_data:
            req_data = self.running_reqs_data[request.request_id]
            req_data.new_block_ids = new_block_ids
            req_data.num_computed_tokens = num_computed_tokens
        else:
            req_data = RunningRequestData.from_request(request, new_block_ids,
                                                       num_computed_tokens)
            self.running_reqs_data[request.request_id] = req_data
        return req_data

    def update_from_output(
        self,
        scheduler_output: "SchedulerOutput",
        model_runner_output: "ModelRunnerOutput",
    ) -> List[EngineCoreOutput]:
        # NOTE(woosuk): This method doesn't consider speculative decoding.
        sampled_token_ids = model_runner_output.sampled_token_ids_cpu.tolist()
        num_scheduled_tokens = scheduler_output.num_scheduled_tokens
        do_logprobs = model_runner_output.logprobs_cpu is not None
        do_prompt_logprobs = (model_runner_output.prompt_logprobs_cpu
                              is not None
                              and len(model_runner_output.logprobs_cpu) > 0)
        if do_logprobs:
            assert model_runner_output.logprob_token_ids_cpu is not None
            logprob_token_ids_list = (
                model_runner_output.logprob_token_ids_cpu.tolist())
            logprob_values_list = (model_runner_output.logprobs_cpu.tolist())
        if do_prompt_logprobs:
            assert model_runner_output.prompt_logprob_token_ids_cpu is not None
            prompt_logprob_token_ids_list = (
                model_runner_output.prompt_logprob_token_ids_cpu.tolist())
            prompt_logprob_values_list = (
                model_runner_output.prompt_logprobs_cpu.tolist())
            prompt_lens = [
                num_scheduled_tokens[req.request_id] - 1
                for req in self.running
                if req.num_computed_tokens < req.num_tokens
            ]
            curr_prompt_base_idx = 0
        new_running: List[Request] = []
        engine_core_outputs: List[EngineCoreOutput] = []
        for request in self.running:
            req_id = request.request_id
            request.num_computed_tokens += num_scheduled_tokens[req_id]
            # When the request's num_computed_tokens catches up its num_tokens,
            # the request generates output tokens. Otherwise, we ignore the
            # sampler output for the request.
            assert request.num_computed_tokens <= request.num_tokens
            if request.num_computed_tokens == request.num_tokens:
                req_index = model_runner_output.req_id_to_index[req_id]
                # NOTE(woosuk): Currently, we assume that each request
                # generates at most one token at each step.
                token_id = sampled_token_ids[req_index]
<<<<<<< HEAD
                max_logprobs = request.max_logprobs
                if max_logprobs > 0:
                    # Construct logprobs, if requested (TODO: assumes one
                    # generated token). Note that Sampler returns
                    #
                    # logprob_token_ids =
                    #   <(batch max logprobs) tok ids><sampled tok id>
                    # logprob_values =
                    #   <(batch max logprobs) tok logprobs><sampled tok logprob>
                    logprob_token_ids = logprob_token_ids_list[req_index]
                    logprob_values = logprob_values_list[req_index]
                    logprob_cnt = max_logprobs
                    if token_id not in logprob_token_ids[0:max_logprobs]:
                        # Sampled token is not in the in the top logprobs;
                        # inject it & resort, ensuring that excess logprobs
                        # not requested by the user have -inf probability
                        logprob_values[max_logprobs:-1] = (
                            [float('-inf')] *
                            (len(logprob_values) - 1 - max_logprobs))
                        logprob_values, indices = torch.sort(logprob_values,
                                                             dim=-1)
                        logprob_token_ids = torch.gather(
                            logprob_token_ids, 1, indices)
                        # There will be one more logprob than the user requested
                        logprob_cnt = max_logprobs + 1

                    # Only keep the number of logprobs specified by the request
                    # (plus possibly the sampled token id & its logprob)
                    logprob_values = logprob_values[0:logprob_cnt]
                    logprob_token_ids = logprob_token_ids[0:logprob_cnt]

                    request.logprobs.append({
                        lpt: Logprob(lpv, (idx + 1), None)
                        for idx, (lpv, lpt) in enumerate(
                            zip(logprob_values, logprob_token_ids))
                    })
                request.output_token_ids.append(token_id)
                sampled.append((request, 1))
=======
                request.append_output_token_ids(token_id)
                num_new_tokens = 1
>>>>>>> d201d419
                # TODO: Update the KV cache manager for prefix caching.

                # Check for stop and update request state.
                # This must be called before me make the EngineCoreOutput.
                stopped = self._check_stop(request)

                # Add EngineCoreOutput for this Request.
                output = EngineCoreOutput(
                    request_id=req_id,
                    new_token_ids=request.output_token_ids[-num_new_tokens:],
                    finished=request.is_finished(),
                    finish_reason=request.get_finished_reason(),
                    stop_reason=request.stop_reason)
                engine_core_outputs.append(output)

                # Breakout of the loop.
                if stopped:
                    continue

            if request.max_prompt_logprobs > 0:
                # Construct prompt logprobs, if requested
                slice_upper_index = (curr_prompt_base_idx +
                                     prompt_lens[req_index] + 1)
                prompt_logprob_token_ids = prompt_logprob_token_ids_list[
                    curr_prompt_base_idx:slice_upper_index]
                prompt_logprob_values = prompt_logprob_values_list[
                    curr_prompt_base_idx:slice_upper_index]
                curr_prompt_base_idx = slice_upper_index

                prompt_logprobs = [{
                    lpt: Logprob(lpv, (idx + 1), None)
                    for idx, (lpv, lpt) in enumerate(
                        zip(plp_tok_values, plp_tok_token_ids))
                } for plp_tok_values, plp_tok_token_ids in zip(
                    prompt_logprob_values, prompt_logprob_token_ids)]

                request.prompt_logprobs.extend(prompt_logprobs)

            new_running.append(request)
        self.running = new_running
        return engine_core_outputs

    def _check_stop(self, request: Request) -> bool:
        if (request.num_tokens >= self.max_model_len
                or request.num_output_tokens >= request.max_tokens):
            request.status = RequestStatus.FINISHED_LENGTH_CAPPED
            self._free_request(request)
            return True

        sampling_params = request.sampling_params
        last_token_id = request.output_token_ids[-1]
        if (not sampling_params.ignore_eos
                and last_token_id == request.eos_token_id):
            request.status = RequestStatus.FINISHED_STOPPED
            self._free_request(request)
            return True

        if last_token_id in (sampling_params.stop_token_ids or ()):
            request.status = RequestStatus.FINISHED_STOPPED
            request.stop_reason = last_token_id
            self._free_request(request)
            return True
        return False

    def add_request(self, request: Request) -> None:
        self.waiting.append(request)
        self.requests[request.request_id] = request

    def finish_requests(
        self,
        request_ids: Union[str, Iterable[str]],
        finished_status: RequestStatus,
    ) -> None:
        """Handles the finish signal from outside the scheduler.

        For example, the API server can abort a request when the client
        disconnects.
        """
        assert RequestStatus.is_finished(finished_status)
        if isinstance(request_ids, str):
            request_ids = (request_ids, )
        request_ids = set(request_ids)

        for req_id in request_ids:
            request = self.requests.get(req_id)
            if request is None:
                # Invalid request ID.
                continue

            if request.status == RequestStatus.RUNNING:
                self.running.remove(request)
            else:
                self.waiting.remove(request)
            request.status = finished_status
            self._free_request(request)

    def _free_request(self, request: Request) -> None:
        assert request.is_finished()
        self.kv_cache_manager.free(request)
        self.running_reqs_data.pop(request.request_id, None)
        del self.requests[request.request_id]
        self.finished_req_ids.add(request.request_id)

    def get_num_unfinished_requests(self) -> int:
        return len(self.waiting) + len(self.running)

    def has_unfinished_requests(self) -> bool:
        return self.get_num_unfinished_requests() > 0


@dataclass
class NewRequestData:

    req_id: str
    prompt_token_ids: List[int]
    prompt: Optional[str]
    multi_modal_data: Optional[MultiModalDataDict]
    sampling_params: SamplingParams
    block_ids: List[int]
    num_computed_tokens: int

    @classmethod
    def from_request(
        cls,
        request: Request,
        block_ids: List[int],
        num_computed_tokens: int,
    ) -> "NewRequestData":
        return cls(
            req_id=request.request_id,
            prompt_token_ids=request.inputs["prompt_token_ids"],
            prompt=request.inputs.get("prompt"),
            multi_modal_data=request.inputs.get("multi_modal_data"),
            sampling_params=request.sampling_params,
            block_ids=block_ids,
            num_computed_tokens=num_computed_tokens,
        )


@dataclass
class ResumedRequestData:

    req_id: str
    block_ids: List[int]
    num_computed_tokens: int

    @classmethod
    def from_request(
        cls,
        request: Request,
        block_ids: List[int],
        num_computed_tokens: int,
    ) -> "ResumedRequestData":
        return cls(
            req_id=request.request_id,
            block_ids=block_ids,
            num_computed_tokens=num_computed_tokens,
        )


@dataclass
class RunningRequestData:

    req_id: str
    new_block_ids: List[int]
    num_computed_tokens: int

    @classmethod
    def from_request(
        cls,
        request: Request,
        new_block_ids: List[int],
        num_computed_tokens: int,
    ) -> "RunningRequestData":
        return cls(
            req_id=request.request_id,
            new_block_ids=new_block_ids,
            num_computed_tokens=num_computed_tokens,
        )


@dataclass
class SchedulerOutput:

    scheduled_new_reqs: List[NewRequestData]
    scheduled_resumed_reqs: List[ResumedRequestData]
    scheduled_running_reqs: List[RunningRequestData]

    num_scheduled_tokens: Dict[str, int]
    total_num_scheduled_tokens: int

    preempted_req_ids: Set[str]
    finished_req_ids: Set[str]<|MERGE_RESOLUTION|>--- conflicted
+++ resolved
@@ -280,7 +280,6 @@
                 # NOTE(woosuk): Currently, we assume that each request
                 # generates at most one token at each step.
                 token_id = sampled_token_ids[req_index]
-<<<<<<< HEAD
                 max_logprobs = request.max_logprobs
                 if max_logprobs > 0:
                     # Construct logprobs, if requested (TODO: assumes one
@@ -317,12 +316,8 @@
                         for idx, (lpv, lpt) in enumerate(
                             zip(logprob_values, logprob_token_ids))
                     })
-                request.output_token_ids.append(token_id)
-                sampled.append((request, 1))
-=======
                 request.append_output_token_ids(token_id)
                 num_new_tokens = 1
->>>>>>> d201d419
                 # TODO: Update the KV cache manager for prefix caching.
 
                 # Check for stop and update request state.
