--- conflicted
+++ resolved
@@ -1,5 +1,5 @@
 from dataclasses import dataclass
-from typing import List, Optional, Union
+from typing import Dict, List, Optional, Tuple, Union
 
 import torch
 
@@ -8,13 +8,8 @@
 from vllm.sampling_params import RequestOutputKind
 from vllm.sequence import Logprob, PromptLogprobs, SampleLogprobs
 from vllm.transformers_utils.detokenizer_utils import (
-<<<<<<< HEAD
     AnyTokenizer, convert_prompt_ids_to_tokens, detokenize_incrementally,
     detokenize_non_incrementally)
-from vllm.transformers_utils.tokenizer import get_tokenizer
-=======
-    AnyTokenizer, convert_prompt_ids_to_tokens, detokenize_incrementally)
->>>>>>> a7d59688
 from vllm.v1.engine import EngineCoreOutput, EngineCoreRequest
 
 logger = init_logger(__name__)
@@ -117,7 +112,6 @@
             num_logprobs=(logprobs or 0),
         )
 
-<<<<<<< HEAD
     def _update_sample_logprobs(
         self,
         sampled_token_ids: List[int],
@@ -337,22 +331,10 @@
 
         return logprobs_dict
 
-    def add_tokens(
-        self,
-        new_token_ids: List[int],
-        new_logprobs_token_ids: List[torch.Tensor],
-        new_logprobs: List[torch.Tensor],
-        new_prompt_logprobs_token_ids: Optional[torch.Tensor],
-        new_prompt_logprobs: Optional[torch.Tensor],
-        finish_reason: Optional[str],
-        stop_reason: Optional[Union[int, str, None]],
-    ) -> Optional[RequestOutput]:
-=======
     def update_from_output(
         self,
-        output: EngineCoreOutput,
+        output: EngineCoreOutput
     ) -> Optional[DetokenizerOutput]:
->>>>>>> a7d59688
         """
         Update RequestState for the request_id by:
             1) Detokenize the new token ids incrementally.
@@ -365,6 +347,10 @@
         new_token_ids = output.new_token_ids
         finish_reason = output.finish_reason
         stop_reason = output.stop_reason
+        new_logprobs_token_ids = output.new_logprobs_token_ids
+        new_logprobs = output.new_logprobs
+        new_prompt_logprobs_token_ids = output.new_prompt_logprobs_token_ids
+        new_prompt_logprobs = output.new_prompt_logprobs
 
         # 1) Detokenize the new token ids incrementally.
         # TODO(woosuk): This method becomes very inefficient when the number of
@@ -430,29 +416,10 @@
         logprobs = logprobs if delta else self.logprobs
         prompt_logprobs = prompt_logprobs if delta else self.prompt_logprobs
 
-<<<<<<< HEAD
-        request_output = RequestOutput.new(
-            self.request_id,
-            self.prompt,
-            self.prompt_token_ids,
+        return DetokenizerOutput(
             output_text,
-            token_ids,
-            logprobs,
-            prompt_logprobs,
-            self.cumulative_logprob,
-            finished,
-        )
-
-        if finished:
-            completion_output = request_output.outputs[0]
-            completion_output.finish_reason = finish_reason
-            completion_output.stop_reason = stop_reason
-
-        return request_output
-=======
-        return DetokenizerOutput(output_text, token_ids, finished,
-                                 finish_reason, stop_reason)
->>>>>>> a7d59688
+            token_ids, finished,
+                                 finish_reason, stop_reason, logprobs, prompt_logprobs, self.cumulative_logprob )
 
     def _get_next_output_text(self, finished: bool, delta: bool) -> str:
         """If delta is True, only new text since the last call to
@@ -468,95 +435,4 @@
         if last_offset < length:
             self._last_output_text_offset = length
             return self.output_text[last_offset:length]
-<<<<<<< HEAD
-        return ""
-
-
-class Detokenizer:
-
-    def __init__(self,
-                 tokenizer_name: str,
-                 tokenizer_mode: str = "auto",
-                 trust_remote_code: bool = False,
-                 revision: Optional[str] = None):
-        # TODO: once we support LoRA, we should should pass the tokenizer
-        # here. We currently have two copies (this + in the LLMEngine).
-        self.tokenizer = get_tokenizer(tokenizer_name=tokenizer_name,
-                                       tokenizer_mode=tokenizer_mode,
-                                       trust_remote_code=trust_remote_code,
-                                       revision=revision)
-
-        # Request id -> IncrementalDetokenizer
-        self.request_states: Dict[str, IncrementalDetokenizer] = {}
-
-    def is_request_active(self, request_id: str):
-        return request_id in self.request_states
-
-    def get_num_unfinished_requests(self):
-        return len(self.request_states)
-
-    def has_unfinished_requests(self) -> bool:
-        return len(self.request_states) > 0
-
-    def abort_requests(
-        self,
-        request_ids: Iterable[str],
-    ) -> None:
-        """Remove the request_ids from the Detokenizer."""
-
-        for request_id in request_ids:
-            self.request_states.pop(request_id, None)
-
-    def add_request(
-        self,
-        request: EngineCoreRequest,
-    ):
-        """Add new request to the Detokenizer."""
-
-        assert (request.request_id not in self.request_states)
-
-        request_state = IncrementalDetokenizer.from_new_request(
-            self.tokenizer, request)
-        self.request_states[request.request_id] = request_state
-
-    def step(
-        self, encore_core_outputs: List[EngineCoreOutput]
-    ) -> Tuple[List[RequestOutput], List[str]]:
-        """Update state and request the RequestOutputs to the LLMEngine."""
-
-        request_outputs: List[RequestOutput] = []
-        requests_to_abort: List[str] = []
-        for engine_core_output in encore_core_outputs:
-            request_id = engine_core_output.request_id
-            detokenizer = self.request_states.get(request_id)
-            if detokenizer is None:
-                # Ignore output for already-aborted request.
-                continue
-
-            # Detokenize and update state.
-            request_output = detokenizer.add_tokens(
-                new_token_ids=engine_core_output.new_token_ids,
-                new_logprobs=engine_core_output.logprobs,
-                new_logprobs_token_ids=engine_core_output.logprobs_token_ids,
-                new_prompt_logprobs=engine_core_output.prompt_logprobs,
-                new_prompt_logprobs_token_ids=(
-                    engine_core_output.prompt_logprobs_token_ids),
-                finish_reason=engine_core_output.finish_reason,
-                stop_reason=engine_core_output.stop_reason,
-            )
-
-            if request_output is not None:
-                # Add to RequestOutputs list.
-                request_outputs.append(request_output)
-
-                # Free completed requests.
-                if request_output.finished:
-                    self.request_states.pop(request_id)
-                    if not engine_core_output.finished:
-                        requests_to_abort.append(request_id)
-
-        # Return to EngineClient.
-        return request_outputs, requests_to_abort
-=======
-        return ""
->>>>>>> a7d59688
+        return ""