from typing import Dict, List, Mapping, Optional, Type, Union

from vllm.config import VllmConfig
from vllm.engine.arg_utils import EngineArgs
from vllm.engine.metrics_types import StatLoggerBase
from vllm.envs import VLLM_ENABLE_V1_MULTIPROCESSING
from vllm.inputs import INPUT_REGISTRY, InputRegistry, PromptType
from vllm.logger import init_logger
from vllm.lora.request import LoRARequest
from vllm.outputs import RequestOutput
from vllm.pooling_params import PoolingParams
from vllm.prompt_adapter.request import PromptAdapterRequest
<<<<<<< HEAD
from vllm.sampling_params import RequestOutputKind, SamplingParams
from vllm.sequence import PromptLogprobs, SampleLogprobs
from vllm.transformers_utils.config import try_get_generation_config
from vllm.transformers_utils.tokenizer_group import (
    BaseTokenizerGroup, init_tokenizer_from_configs)
=======
from vllm.sampling_params import SamplingParams
from vllm.transformers_utils.tokenizer_group import init_tokenizer_from_configs
>>>>>>> d201d419
from vllm.usage.usage_lib import UsageContext
from vllm.v1.engine.core_client import EngineCoreClient
from vllm.v1.engine.detokenizer import Detokenizer
from vllm.v1.engine.processor import Processor
from vllm.v1.executor.gpu_executor import GPUExecutor

logger = init_logger(__name__)


class LLMEngine:
    """Legacy LLMEngine for backwards compatibility."""

    def __init__(
        self,
        vllm_config: VllmConfig,
        executor_class: Type[GPUExecutor],
        log_stats: bool,
        usage_context: UsageContext = UsageContext.ENGINE_CONTEXT,
        stat_loggers: Optional[Dict[str, StatLoggerBase]] = None,
        input_registry: InputRegistry = INPUT_REGISTRY,
        use_cached_outputs: bool = False,
        multiprocess_mode: bool = False,
    ) -> None:

        # TODO: Can we avoid this?
        self.model_config = vllm_config.model_config

        # Tokenizer (+ ensure liveness if running in another process).
        self.tokenizer = init_tokenizer_from_configs(
            model_config=vllm_config.model_config,
            scheduler_config=vllm_config.scheduler_config,
            parallel_config=vllm_config.parallel_config,
            enable_lora=bool(vllm_config.lora_config))
        self.tokenizer.ping()

        # Processor (convert Inputs --> EngineCoreRequests)
        self.processor = Processor(vllm_config.model_config,
                                   vllm_config.lora_config, self.tokenizer,
                                   input_registry)

        # Detokenizer (converts EngineCoreOutputs --> RequestOutput)
        self.detokenizer = Detokenizer(vllm_config.model_config.tokenizer)

        # EngineCore (gets EngineCoreRequests and gives EngineCoreOutputs)
        self.engine_core = EngineCoreClient.make_client(
            vllm_config,
            executor_class,
            usage_context,
            multiprocess_mode=multiprocess_mode,
            asyncio_mode=False,
        )

    @classmethod
    def from_engine_args(
        cls,
        engine_args: EngineArgs,
        usage_context: UsageContext = UsageContext.ENGINE_CONTEXT,
        stat_loggers: Optional[Dict[str, StatLoggerBase]] = None,
        enable_multiprocessing: bool = False,
    ) -> "LLMEngine":
        """Creates an LLM engine from the engine arguments."""

        # Create the engine configs.
<<<<<<< HEAD
        engine_config = engine_args.create_engine_config()
        executor_class = cls._get_executor_cls(engine_config)
        # Create the LLM engine.
        engine = cls(
            vllm_config=engine_config,
            executor_class=executor_class,
            log_stats=not engine_args.disable_log_stats,
            usage_context=usage_context,
            stat_loggers=stat_loggers,
        )
        return engine

    def _init_tokenizer(self) -> BaseTokenizerGroup:
        return init_tokenizer_from_configs(
            model_config=self.model_config,
            scheduler_config=self.scheduler_config,
            parallel_config=self.parallel_config,
            enable_lora=bool(self.lora_config))

    def _verify_args(self) -> None:
        self.model_config.verify_with_parallel_config(self.parallel_config)
        self.cache_config.verify_with_parallel_config(self.parallel_config)
        if self.lora_config:
            self.lora_config.verify_with_model_config(self.model_config)
            self.lora_config.verify_with_scheduler_config(
                self.scheduler_config)
        if self.prompt_adapter_config:
            self.prompt_adapter_config.verify_with_model_config(
                self.model_config)

    def _add_processed_request(
        self,
        request_id: str,
        processed_inputs: Union[DecoderOnlyInputs, EncoderDecoderLLMInputs],
        params: Union[SamplingParams, PoolingParams],
        arrival_time: float,
        lora_request: Optional[LoRARequest],
        prompt_adapter_request: Optional[PromptAdapterRequest],
        trace_headers: Optional[Mapping[str, str]] = None,
    ) -> None:
        assert prompt_adapter_request is None
        assert trace_headers is None
        self._validate_model_inputs(processed_inputs)
        eos_token_id = self.input_preprocessor.get_eos_token_id(lora_request)

        # TODO(woosuk): Support embedding mode.
        assert isinstance(params, SamplingParams)
        sampling_params = params.clone()
        sampling_params.update_from_generation_config(
            self.generation_config_fields, eos_token_id)

        # TODO(woosuk): Check max_logprobs
        # TODO(woosuk): Support encoder-decoder models.
        req = Request(request_id, processed_inputs, params, eos_token_id,
                      arrival_time, params.logprobs, params.prompt_logprobs)
        self.requests[request_id] = req
        self.num_lagged_steps[request_id] = 0
        self.scheduler.add_request(req)
=======
        vllm_config = engine_args.create_engine_config()
        executor_class = cls._get_executor_cls(vllm_config)

        if VLLM_ENABLE_V1_MULTIPROCESSING:
            logger.debug("Enabling multiprocessing for LLMEngine.")
            enable_multiprocessing = True

        # Create the LLMEngine.
        return cls(vllm_config=vllm_config,
                   executor_class=executor_class,
                   log_stats=not engine_args.disable_log_stats,
                   usage_context=usage_context,
                   stat_loggers=stat_loggers,
                   multiprocess_mode=enable_multiprocessing)

    @classmethod
    def _get_executor_cls(cls, vllm_config: VllmConfig):
        return GPUExecutor
>>>>>>> d201d419

    def stop_remote_worker_execution_loop(self) -> None:
        raise NotImplementedError("TP not implemented yet.")

    def get_num_unfinished_requests(self) -> int:
        return self.detokenizer.get_num_unfinished_requests()

    def has_unfinished_requests(self) -> bool:
        return self.detokenizer.has_unfinished_requests()

    @classmethod
    def validate_outputs(cls, outputs, output_type):
        return outputs

    def abort_request(self, request_ids: List[str]) -> None:
        """Remove request_ids from EngineCore and Detokenizer."""

        self.engine_core.abort_requests(request_ids)
        self.detokenizer.abort_requests(request_ids)

    def add_request(
        self,
        request_id: str,
        prompt: PromptType,
        params: Union[SamplingParams, PoolingParams],
        arrival_time: Optional[float] = None,
        lora_request: Optional[LoRARequest] = None,
        trace_headers: Optional[Mapping[str, str]] = None,
        prompt_adapter_request: Optional[PromptAdapterRequest] = None,
        priority: int = 0,
    ) -> None:

        # 1) Process raw inputs into the request.
        detokenizer_req, engine_core_req = self.processor.process_inputs(
            request_id, prompt, params, arrival_time, lora_request,
            trace_headers, prompt_adapter_request, priority)

        # 2) Add the request to Detokenizer.
        self.detokenizer.add_request(detokenizer_req)

        # 3) Add the request to EngineCore.
        self.engine_core.add_request(engine_core_req)

    def step(self) -> List[RequestOutput]:
<<<<<<< HEAD
        # NOTE(woosuk): This method may return an empty list when the
        # detokenizer is still processing the outputs. This should not be
        # considered as the end of the generation process.
        # FIXME(woosuk): Currently, the step method is inefficient because it
        # creates RequestOutput objects for all running requests, while they
        # may not be needed unless the output is streamed to the client.
        if self.scheduler.has_unfinished_requests():
            scheduler_output = self.scheduler.schedule()
            output = self.model_executor.execute_model(scheduler_output)
            sampled = self.scheduler.update_from_output(
                scheduler_output, output)
            self.send_to_detokenizer(sampled)
        req_outputs = self.recv_from_detokenizer()
        return req_outputs

    def send_to_detokenizer(self, sampled: List[Tuple[Request, int]]) -> None:
        inputs = DetokenizerInputs(
            req_ids=[],
            prompt_token_ids=[],
            new_token_ids=[],
            skip_special_tokens=[],
            spaces_between_special_tokens=[],
            free_req_ids=[],  # TODO(woosuk): Implement freeing.
            logprobs={},
            prompt_logprobs={},
        )
        for req, num_tokens in sampled:
            inputs.req_ids.append(req.request_id)
            if len(req.output_token_ids) == num_tokens:
                # The request is first detokenized.
                inputs.prompt_token_ids.append(req.prompt_token_ids)
            else:
                # The prompt token ids are already cached in the detokenizer.
                inputs.prompt_token_ids.append([])
            inputs.new_token_ids.append(req.output_token_ids[-num_tokens:])
            inputs.skip_special_tokens.append(
                req.sampling_params.skip_special_tokens)
            inputs.spaces_between_special_tokens.append(
                req.sampling_params.spaces_between_special_tokens)

            # Transmit (prompt)logprobs to detokenizer
            req_id = req.request_id
            if req.logprobs is not None:
                inputs.logprobs[req_id] = req.logprobs
            if req.prompt_logprobs is not None:
                inputs.prompt_logprobs[req_id] = req.prompt_logprobs

            # Update the number of lagged steps.
            self.num_lagged_steps[req.request_id] += 1
        self.detokenizer.send(inputs)

    def recv_from_detokenizer(self) -> List[RequestOutput]:
        detokenizer_output = self.detokenizer.recv()
        if detokenizer_output is None:
            return []

        req_outputs: List[RequestOutput] = []
        num_reqs = len(detokenizer_output.req_ids)
        for i in range(num_reqs):
            req_id = detokenizer_output.req_ids[i]
            if req_id not in self.requests:
                # The request has been aborted while the detokenizer was
                # processing the outputs.
                continue

            req = self.requests[req_id]
            req.output_text += detokenizer_output.detokenized_texts[i]

            self.num_lagged_steps[req_id] -= 1
            finished = (self.num_lagged_steps[req_id] == 0
                        and req.is_finished())
            req_output = self._make_request_output(
                req, detokenizer_output.num_output_token_ids[i],
                detokenizer_output.detokenized_texts[i],
                detokenizer_output.logprobs.get(req_id, None),
                detokenizer_output.prompt_logprobs.get(req_id, None), finished)
            req_outputs.append(req_output)

            if finished:
                self._free_request(req_id)
        return req_outputs

    def terminate_detokenizer(self) -> None:
        self.detokenizer.terminate()

    def _make_request_output(
        self,
        request: Request,
        num_output_tokens: int,
        new_output_text: str,
        logprobs: Optional[SampleLogprobs],
        prompt_logprobs: Optional[PromptLogprobs],
        finished: bool,
    ) -> RequestOutput:
        req_output = self.request_outputs.get(request.request_id)
        do_logprobs = request.max_logprobs > 0
        do_prompt_logprobs = request.max_prompt_logprobs > 0
        if req_output is None:
            # TODO: Support `n` > 1.
            completion_output = CompletionOutput(
                index=0,
                text="",
                token_ids=[],
                cumulative_logprob=None,
                logprobs=[] if do_logprobs else None,
                finish_reason=None,
                stop_reason=None,
                lora_request=None,
            )
            req_output = RequestOutput(
                request_id=request.request_id,
                prompt=request.prompt,
                prompt_token_ids=request.prompt_token_ids,
                prompt_logprobs=[] if do_prompt_logprobs else None,
                outputs=[completion_output],
                finished=False,
                metrics=None,
                lora_request=None,
                encoder_prompt=None,
                encoder_prompt_token_ids=None,
            )
            self.request_outputs[request.request_id] = req_output

        completion_output = req_output.outputs[0]
        if request.sampling_params.output_kind == RequestOutputKind.CUMULATIVE:
            completion_output.text += new_output_text
            completion_output.token_ids = (
                request.output_token_ids[:num_output_tokens])
            if do_logprobs:
                completion_output.logprobs = (logprobs[:num_output_tokens])
            if do_prompt_logprobs:
                req_output.prompt_logprobs = prompt_logprobs
        elif request.sampling_params.output_kind == RequestOutputKind.DELTA:
            completion_output.text = new_output_text
            num_prev_tokens = len(completion_output.token_ids)
            completion_output.token_ids = request.output_token_ids[
                num_prev_tokens:num_output_tokens]
            if do_logprobs:
                completion_output.logprobs = (
                    logprobs[num_prev_tokens:num_output_tokens])
            if do_prompt_logprobs:
                req_output.prompt_logprobs = prompt_logprobs
        elif (request.sampling_params.output_kind ==
              RequestOutputKind.FINAL_ONLY):
            if finished:
                completion_output.text = request.output_text
                completion_output.token_ids = request.output_token_ids
                if do_logprobs:
                    completion_output.logprobs = logprobs
                if do_prompt_logprobs:
                    req_output.prompt_logprobs = prompt_logprobs
            else:
                completion_output.text = ""
                completion_output.token_ids = []
                if do_logprobs:
                    completion_output.logprobs = []
                if do_prompt_logprobs:
                    req_output.prompt_logprobs = []

        if finished:
            completion_output.finish_reason = request.get_finished_reason()
            completion_output.stop_reason = request.stop_reason
            req_output.finished = finished
        return req_output

    def _free_request(self, request_id: str) -> None:
        self.requests.pop(request_id, None)
        self.num_lagged_steps.pop(request_id, None)
        self.request_outputs.pop(request_id, None)

    def check_health(self) -> None:
        if self.tokenizer:
            self.tokenizer.check_health()
        self.model_executor.check_health()

    def _validate_model_inputs(self, inputs: Union[DecoderOnlyInputs,
                                                   EncoderDecoderLLMInputs]):
        prompt_ids = inputs.get("prompt_token_ids")
        if prompt_ids is None or len(prompt_ids) == 0:
            raise ValueError("Prompt cannot be empty")

        if self.model_config.is_multimodal_model:
            max_prompt_len = self.model_config.max_model_len

            if len(prompt_ids) > max_prompt_len:
                raise ValueError(
                    f"The prompt (total length {len(prompt_ids)}) is too long "
                    f"to fit into the model (context length {max_prompt_len}). "
                    "Make sure that `max_model_len` is no smaller than the "
                    "number of text tokens plus multimodal tokens. For image "
                    "inputs, the number of image tokens depends on the number "
                    "of images, and possibly their aspect ratios as well.")

    @classmethod
    def validate_outputs(cls, outputs, output_type):
        return outputs
=======
>>>>>>> d201d419

        # 1) Get EngineCoreOutput from the EngineCore.
        engine_core_outputs = self.engine_core.get_output()

        # 2) Detokenizer the EngineCoreOutput.
        request_outputs, requests_to_abort = self.detokenizer.step(
            engine_core_outputs)

        # 3) Abort requests that finished due to stopping criteria.
        if requests_to_abort:
            self.abort_request(requests_to_abort)

        return request_outputs

    # TODO(rob): Can we get rid of these?

    def get_model_config(self):
        pass

    def is_encoder_decoder_model(self):
        pass

    def start_profile(self):
        pass

    def stop_profile(self):
        pass

    def get_tokenizer_group(self, group_type):
        pass<|MERGE_RESOLUTION|>--- conflicted
+++ resolved
@@ -10,16 +10,8 @@
 from vllm.outputs import RequestOutput
 from vllm.pooling_params import PoolingParams
 from vllm.prompt_adapter.request import PromptAdapterRequest
-<<<<<<< HEAD
-from vllm.sampling_params import RequestOutputKind, SamplingParams
-from vllm.sequence import PromptLogprobs, SampleLogprobs
-from vllm.transformers_utils.config import try_get_generation_config
-from vllm.transformers_utils.tokenizer_group import (
-    BaseTokenizerGroup, init_tokenizer_from_configs)
-=======
 from vllm.sampling_params import SamplingParams
 from vllm.transformers_utils.tokenizer_group import init_tokenizer_from_configs
->>>>>>> d201d419
 from vllm.usage.usage_lib import UsageContext
 from vllm.v1.engine.core_client import EngineCoreClient
 from vllm.v1.engine.detokenizer import Detokenizer
@@ -83,66 +75,6 @@
         """Creates an LLM engine from the engine arguments."""
 
         # Create the engine configs.
-<<<<<<< HEAD
-        engine_config = engine_args.create_engine_config()
-        executor_class = cls._get_executor_cls(engine_config)
-        # Create the LLM engine.
-        engine = cls(
-            vllm_config=engine_config,
-            executor_class=executor_class,
-            log_stats=not engine_args.disable_log_stats,
-            usage_context=usage_context,
-            stat_loggers=stat_loggers,
-        )
-        return engine
-
-    def _init_tokenizer(self) -> BaseTokenizerGroup:
-        return init_tokenizer_from_configs(
-            model_config=self.model_config,
-            scheduler_config=self.scheduler_config,
-            parallel_config=self.parallel_config,
-            enable_lora=bool(self.lora_config))
-
-    def _verify_args(self) -> None:
-        self.model_config.verify_with_parallel_config(self.parallel_config)
-        self.cache_config.verify_with_parallel_config(self.parallel_config)
-        if self.lora_config:
-            self.lora_config.verify_with_model_config(self.model_config)
-            self.lora_config.verify_with_scheduler_config(
-                self.scheduler_config)
-        if self.prompt_adapter_config:
-            self.prompt_adapter_config.verify_with_model_config(
-                self.model_config)
-
-    def _add_processed_request(
-        self,
-        request_id: str,
-        processed_inputs: Union[DecoderOnlyInputs, EncoderDecoderLLMInputs],
-        params: Union[SamplingParams, PoolingParams],
-        arrival_time: float,
-        lora_request: Optional[LoRARequest],
-        prompt_adapter_request: Optional[PromptAdapterRequest],
-        trace_headers: Optional[Mapping[str, str]] = None,
-    ) -> None:
-        assert prompt_adapter_request is None
-        assert trace_headers is None
-        self._validate_model_inputs(processed_inputs)
-        eos_token_id = self.input_preprocessor.get_eos_token_id(lora_request)
-
-        # TODO(woosuk): Support embedding mode.
-        assert isinstance(params, SamplingParams)
-        sampling_params = params.clone()
-        sampling_params.update_from_generation_config(
-            self.generation_config_fields, eos_token_id)
-
-        # TODO(woosuk): Check max_logprobs
-        # TODO(woosuk): Support encoder-decoder models.
-        req = Request(request_id, processed_inputs, params, eos_token_id,
-                      arrival_time, params.logprobs, params.prompt_logprobs)
-        self.requests[request_id] = req
-        self.num_lagged_steps[request_id] = 0
-        self.scheduler.add_request(req)
-=======
         vllm_config = engine_args.create_engine_config()
         executor_class = cls._get_executor_cls(vllm_config)
 
@@ -161,7 +93,6 @@
     @classmethod
     def _get_executor_cls(cls, vllm_config: VllmConfig):
         return GPUExecutor
->>>>>>> d201d419
 
     def stop_remote_worker_execution_loop(self) -> None:
         raise NotImplementedError("TP not implemented yet.")
@@ -206,205 +137,6 @@
         self.engine_core.add_request(engine_core_req)
 
     def step(self) -> List[RequestOutput]:
-<<<<<<< HEAD
-        # NOTE(woosuk): This method may return an empty list when the
-        # detokenizer is still processing the outputs. This should not be
-        # considered as the end of the generation process.
-        # FIXME(woosuk): Currently, the step method is inefficient because it
-        # creates RequestOutput objects for all running requests, while they
-        # may not be needed unless the output is streamed to the client.
-        if self.scheduler.has_unfinished_requests():
-            scheduler_output = self.scheduler.schedule()
-            output = self.model_executor.execute_model(scheduler_output)
-            sampled = self.scheduler.update_from_output(
-                scheduler_output, output)
-            self.send_to_detokenizer(sampled)
-        req_outputs = self.recv_from_detokenizer()
-        return req_outputs
-
-    def send_to_detokenizer(self, sampled: List[Tuple[Request, int]]) -> None:
-        inputs = DetokenizerInputs(
-            req_ids=[],
-            prompt_token_ids=[],
-            new_token_ids=[],
-            skip_special_tokens=[],
-            spaces_between_special_tokens=[],
-            free_req_ids=[],  # TODO(woosuk): Implement freeing.
-            logprobs={},
-            prompt_logprobs={},
-        )
-        for req, num_tokens in sampled:
-            inputs.req_ids.append(req.request_id)
-            if len(req.output_token_ids) == num_tokens:
-                # The request is first detokenized.
-                inputs.prompt_token_ids.append(req.prompt_token_ids)
-            else:
-                # The prompt token ids are already cached in the detokenizer.
-                inputs.prompt_token_ids.append([])
-            inputs.new_token_ids.append(req.output_token_ids[-num_tokens:])
-            inputs.skip_special_tokens.append(
-                req.sampling_params.skip_special_tokens)
-            inputs.spaces_between_special_tokens.append(
-                req.sampling_params.spaces_between_special_tokens)
-
-            # Transmit (prompt)logprobs to detokenizer
-            req_id = req.request_id
-            if req.logprobs is not None:
-                inputs.logprobs[req_id] = req.logprobs
-            if req.prompt_logprobs is not None:
-                inputs.prompt_logprobs[req_id] = req.prompt_logprobs
-
-            # Update the number of lagged steps.
-            self.num_lagged_steps[req.request_id] += 1
-        self.detokenizer.send(inputs)
-
-    def recv_from_detokenizer(self) -> List[RequestOutput]:
-        detokenizer_output = self.detokenizer.recv()
-        if detokenizer_output is None:
-            return []
-
-        req_outputs: List[RequestOutput] = []
-        num_reqs = len(detokenizer_output.req_ids)
-        for i in range(num_reqs):
-            req_id = detokenizer_output.req_ids[i]
-            if req_id not in self.requests:
-                # The request has been aborted while the detokenizer was
-                # processing the outputs.
-                continue
-
-            req = self.requests[req_id]
-            req.output_text += detokenizer_output.detokenized_texts[i]
-
-            self.num_lagged_steps[req_id] -= 1
-            finished = (self.num_lagged_steps[req_id] == 0
-                        and req.is_finished())
-            req_output = self._make_request_output(
-                req, detokenizer_output.num_output_token_ids[i],
-                detokenizer_output.detokenized_texts[i],
-                detokenizer_output.logprobs.get(req_id, None),
-                detokenizer_output.prompt_logprobs.get(req_id, None), finished)
-            req_outputs.append(req_output)
-
-            if finished:
-                self._free_request(req_id)
-        return req_outputs
-
-    def terminate_detokenizer(self) -> None:
-        self.detokenizer.terminate()
-
-    def _make_request_output(
-        self,
-        request: Request,
-        num_output_tokens: int,
-        new_output_text: str,
-        logprobs: Optional[SampleLogprobs],
-        prompt_logprobs: Optional[PromptLogprobs],
-        finished: bool,
-    ) -> RequestOutput:
-        req_output = self.request_outputs.get(request.request_id)
-        do_logprobs = request.max_logprobs > 0
-        do_prompt_logprobs = request.max_prompt_logprobs > 0
-        if req_output is None:
-            # TODO: Support `n` > 1.
-            completion_output = CompletionOutput(
-                index=0,
-                text="",
-                token_ids=[],
-                cumulative_logprob=None,
-                logprobs=[] if do_logprobs else None,
-                finish_reason=None,
-                stop_reason=None,
-                lora_request=None,
-            )
-            req_output = RequestOutput(
-                request_id=request.request_id,
-                prompt=request.prompt,
-                prompt_token_ids=request.prompt_token_ids,
-                prompt_logprobs=[] if do_prompt_logprobs else None,
-                outputs=[completion_output],
-                finished=False,
-                metrics=None,
-                lora_request=None,
-                encoder_prompt=None,
-                encoder_prompt_token_ids=None,
-            )
-            self.request_outputs[request.request_id] = req_output
-
-        completion_output = req_output.outputs[0]
-        if request.sampling_params.output_kind == RequestOutputKind.CUMULATIVE:
-            completion_output.text += new_output_text
-            completion_output.token_ids = (
-                request.output_token_ids[:num_output_tokens])
-            if do_logprobs:
-                completion_output.logprobs = (logprobs[:num_output_tokens])
-            if do_prompt_logprobs:
-                req_output.prompt_logprobs = prompt_logprobs
-        elif request.sampling_params.output_kind == RequestOutputKind.DELTA:
-            completion_output.text = new_output_text
-            num_prev_tokens = len(completion_output.token_ids)
-            completion_output.token_ids = request.output_token_ids[
-                num_prev_tokens:num_output_tokens]
-            if do_logprobs:
-                completion_output.logprobs = (
-                    logprobs[num_prev_tokens:num_output_tokens])
-            if do_prompt_logprobs:
-                req_output.prompt_logprobs = prompt_logprobs
-        elif (request.sampling_params.output_kind ==
-              RequestOutputKind.FINAL_ONLY):
-            if finished:
-                completion_output.text = request.output_text
-                completion_output.token_ids = request.output_token_ids
-                if do_logprobs:
-                    completion_output.logprobs = logprobs
-                if do_prompt_logprobs:
-                    req_output.prompt_logprobs = prompt_logprobs
-            else:
-                completion_output.text = ""
-                completion_output.token_ids = []
-                if do_logprobs:
-                    completion_output.logprobs = []
-                if do_prompt_logprobs:
-                    req_output.prompt_logprobs = []
-
-        if finished:
-            completion_output.finish_reason = request.get_finished_reason()
-            completion_output.stop_reason = request.stop_reason
-            req_output.finished = finished
-        return req_output
-
-    def _free_request(self, request_id: str) -> None:
-        self.requests.pop(request_id, None)
-        self.num_lagged_steps.pop(request_id, None)
-        self.request_outputs.pop(request_id, None)
-
-    def check_health(self) -> None:
-        if self.tokenizer:
-            self.tokenizer.check_health()
-        self.model_executor.check_health()
-
-    def _validate_model_inputs(self, inputs: Union[DecoderOnlyInputs,
-                                                   EncoderDecoderLLMInputs]):
-        prompt_ids = inputs.get("prompt_token_ids")
-        if prompt_ids is None or len(prompt_ids) == 0:
-            raise ValueError("Prompt cannot be empty")
-
-        if self.model_config.is_multimodal_model:
-            max_prompt_len = self.model_config.max_model_len
-
-            if len(prompt_ids) > max_prompt_len:
-                raise ValueError(
-                    f"The prompt (total length {len(prompt_ids)}) is too long "
-                    f"to fit into the model (context length {max_prompt_len}). "
-                    "Make sure that `max_model_len` is no smaller than the "
-                    "number of text tokens plus multimodal tokens. For image "
-                    "inputs, the number of image tokens depends on the number "
-                    "of images, and possibly their aspect ratios as well.")
-
-    @classmethod
-    def validate_outputs(cls, outputs, output_type):
-        return outputs
-=======
->>>>>>> d201d419
 
         # 1) Get EngineCoreOutput from the EngineCore.
         engine_core_outputs = self.engine_core.get_output()
