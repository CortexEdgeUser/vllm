--- conflicted
+++ resolved
@@ -40,7 +40,9 @@
         self.input_processor = input_registry.create_input_processor(
             model_config)
 
-<<<<<<< HEAD
+        # Multi-modal (huggingface) input mapper
+        self.mm_input_mapper = MMInputMapper(model_config)
+
     def _assert_valid_sample_logprobs_prompt_logprobs(
         self,
         params: Union[SamplingParams, PoolingParams],
@@ -62,10 +64,6 @@
 
             raise ValueError(f"Cannot request more than "
                              f"{max_logprobs} logprobs or prompt logprobs.")
-=======
-        # Multi-modal (huggingface) input mapper
-        self.mm_input_mapper = MMInputMapper(model_config)
->>>>>>> 3bc94cab
 
     # TODO: run in an ThreadpoolExecutor or BackgroundProcess.
     # This ideally should releases the GIL, so we should not block the
