import time
from collections import deque
from contextlib import contextmanager
from dataclasses import dataclass
from typing import (TYPE_CHECKING, Any, ClassVar, Deque, Dict, Iterable, List,
                    Mapping, Optional)
from typing import Sequence as GenericSequence
from typing import Set, Tuple, Type, Union

import torch
from typing_extensions import TypeVar, assert_never

import vllm.envs as envs
from vllm.config import (CacheConfig, DecodingConfig, DeviceConfig,
                         EngineConfig, LoadConfig, LoRAConfig, ModelConfig,
                         ObservabilityConfig, ParallelConfig,
                         PromptAdapterConfig, SchedulerConfig,
                         SpeculativeConfig)
from vllm.core.scheduler import (ScheduledSequenceGroup, Scheduler,
                                 SchedulerOutputs)
from vllm.engine.arg_utils import EngineArgs
from vllm.engine.metrics_types import StatLoggerBase, Stats
from vllm.engine.output_processor.interfaces import (
    SequenceGroupOutputProcessor)
from vllm.engine.output_processor.stop_checker import StopChecker
from vllm.engine.output_processor.util import create_output_by_sequence_group
from vllm.executor.executor_base import ExecutorBase
from vllm.executor.ray_utils import initialize_ray_cluster
from vllm.inputs import (INPUT_REGISTRY, EncoderDecoderLLMInputs,
                         InputRegistry, LLMInputs, PromptInputs,
                         SingletonPromptInputs)
from vllm.inputs.parse import is_explicit_encoder_decoder_prompt
from vllm.logger import init_logger
from vllm.lora.request import LoRARequest
from vllm.model_executor.layers.sampler import SamplerOutput
from vllm.multimodal import MultiModalDataDict
from vllm.outputs import (EmbeddingRequestOutput, RequestOutput,
                          RequestOutputFactory)
from vllm.pooling_params import PoolingParams
from vllm.prompt_adapter.request import PromptAdapterRequest
from vllm.sampling_params import SamplingParams
from vllm.sequence import (EmbeddingSequenceGroupOutput, ExecuteModelRequest,
<<<<<<< HEAD
                           PoolerOutput, Sequence, SequenceGroup,
=======
                           SamplerOutput, Sequence, SequenceGroup,
>>>>>>> 9606c719
                           SequenceGroupMetadata, SequenceStatus)
from vllm.tracing import (SpanAttributes, SpanKind, extract_trace_context,
                          init_tracer)
from vllm.transformers_utils.config import try_get_generation_config
from vllm.transformers_utils.detokenizer import Detokenizer
from vllm.transformers_utils.tokenizer import AnyTokenizer
from vllm.transformers_utils.tokenizer_group import (
    BaseTokenizerGroup, init_tokenizer_from_configs)
from vllm.usage.usage_lib import (UsageContext, is_usage_stats_enabled,
                                  usage_message)
from vllm.utils import Counter, Device
from vllm.version import __version__ as VLLM_VERSION

logger = init_logger(__name__)
_LOCAL_LOGGING_INTERVAL_SEC = 5


def _load_generation_config_dict(model_config: ModelConfig) -> Dict[str, Any]:
    config = try_get_generation_config(
        model_config.model,
        trust_remote_code=model_config.trust_remote_code,
        revision=model_config.revision,
    )

    if config is None:
        return {}

    return config.to_diff_dict()


_G = TypeVar("_G", bound=BaseTokenizerGroup, default=BaseTokenizerGroup)
_O = TypeVar("_O", RequestOutput, EmbeddingRequestOutput)

PromptComponents = Tuple[Optional[str], List[int],
                         Optional[MultiModalDataDict]]
DecoderPromptComponents = Tuple[Optional[str], Optional[List[int]],
                                Optional[MultiModalDataDict]]


@dataclass
class SchedulerOutputState:
    """Caches the scheduler outputs for a virtual engine. Used for Multi-Step"""
    seq_group_metadata_list: Optional[List[SequenceGroupMetadata]] = None
    scheduler_outputs: Optional[SchedulerOutputs] = None
    allow_async_output_proc: bool = False
    last_output: Optional[SamplerOutput] = None


class LLMEngine:
    """An LLM engine that receives requests and generates texts.

    This is the main class for the vLLM engine. It receives requests
    from clients and generates texts from the LLM. It includes a tokenizer, a
    language model (possibly distributed across multiple GPUs), and GPU memory
    space allocated for intermediate states (aka KV cache). This class utilizes
    iteration-level scheduling and efficient memory management to maximize the
    serving throughput.

    The :class:`~vllm.LLM` class wraps this class for offline batched inference
    and the :class:`AsyncLLMEngine` class wraps this class for online serving.

    The config arguments are derived from :class:`~vllm.EngineArgs`. (See
    :ref:`engine_args`)

    Args:
        model_config: The configuration related to the LLM model.
        cache_config: The configuration related to the KV cache memory
            management.
        parallel_config: The configuration related to distributed execution.
        scheduler_config: The configuration related to the request scheduler.
        device_config: The configuration related to the device.
        lora_config (Optional): The configuration related to serving multi-LoRA.
        speculative_config (Optional): The configuration related to speculative
            decoding.
        executor_class: The model executor class for managing distributed
            execution.
        prompt_adapter_config (Optional): The configuration related to serving 
            prompt adapters.
        log_stats: Whether to log statistics.
        usage_context: Specified entry point, used for usage info collection.
    """

    DO_VALIDATE_OUTPUT: ClassVar[bool] = False
    """A flag to toggle whether to validate the type of request output."""

    @classmethod
    @contextmanager
    def enable_output_validation(cls):
        cls.DO_VALIDATE_OUTPUT = True

        yield

        cls.DO_VALIDATE_OUTPUT = False

    @classmethod
    def validate_output(
        cls,
        output: object,
        output_type: Type[_O],
    ) -> _O:
        do_validate = cls.DO_VALIDATE_OUTPUT

        if ((TYPE_CHECKING or do_validate)
                and not isinstance(output, output_type)):
            raise TypeError(f"Expected output of type {output_type}, "
                            f"but found type {type(output)}")

        return output

    @classmethod
    def validate_outputs(
        cls,
        outputs: GenericSequence[object],
        output_type: Type[_O],
    ) -> List[_O]:
        do_validate = cls.DO_VALIDATE_OUTPUT

        outputs_: List[_O]
        if TYPE_CHECKING or do_validate:
            outputs_ = []
            for output in outputs:
                if not isinstance(output, output_type):
                    raise TypeError(f"Expected output of type {output_type}, "
                                    f"but found type {type(output)}")

                outputs_.append(output)
        else:
            outputs_ = outputs

        return outputs_

    tokenizer: Optional[BaseTokenizerGroup]

    def __init__(
        self,
        model_config: ModelConfig,
        cache_config: CacheConfig,
        parallel_config: ParallelConfig,
        scheduler_config: SchedulerConfig,
        device_config: DeviceConfig,
        load_config: LoadConfig,
        lora_config: Optional[LoRAConfig],
        speculative_config: Optional[SpeculativeConfig],
        decoding_config: Optional[DecodingConfig],
        observability_config: Optional[ObservabilityConfig],
        prompt_adapter_config: Optional[PromptAdapterConfig],
        executor_class: Type[ExecutorBase],
        log_stats: bool,
        usage_context: UsageContext = UsageContext.ENGINE_CONTEXT,
        stat_loggers: Optional[Dict[str, StatLoggerBase]] = None,
        input_registry: InputRegistry = INPUT_REGISTRY,
        # To improve performance, only final requests outputs may be required.
        # If this set to true, then no intermediate outputs will be returned.
        step_return_finished_only: bool = False,
    ) -> None:
        logger.info(
            "Initializing an LLM engine (v%s) with config: "
            "model=%r, speculative_config=%r, tokenizer=%r, "
            "skip_tokenizer_init=%s, tokenizer_mode=%s, revision=%s, "
            "rope_scaling=%r, rope_theta=%r, tokenizer_revision=%s, "
            "trust_remote_code=%s, dtype=%s, max_seq_len=%d, "
            "download_dir=%r, load_format=%s, tensor_parallel_size=%d, "
            "pipeline_parallel_size=%d, "
            "disable_custom_all_reduce=%s, quantization=%s, "
            "enforce_eager=%s, kv_cache_dtype=%s, "
            "quantization_param_path=%s, device_config=%s, "
            "decoding_config=%r, observability_config=%r, "
            "seed=%d, served_model_name=%s, use_v2_block_manager=%s, "
            "num_scheduler_steps=%d, enable_prefix_caching=%s, "
            "use_async_output_proc=%s)",
            VLLM_VERSION,
            model_config.model,
            speculative_config,
            model_config.tokenizer,
            model_config.skip_tokenizer_init,
            model_config.tokenizer_mode,
            model_config.revision,
            model_config.rope_scaling,
            model_config.rope_theta,
            model_config.tokenizer_revision,
            model_config.trust_remote_code,
            model_config.dtype,
            model_config.max_model_len,
            load_config.download_dir,
            load_config.load_format,
            parallel_config.tensor_parallel_size,
            parallel_config.pipeline_parallel_size,
            parallel_config.disable_custom_all_reduce,
            model_config.quantization,
            model_config.enforce_eager,
            cache_config.cache_dtype,
            model_config.quantization_param_path,
            device_config.device,
            decoding_config,
            observability_config,
            model_config.seed,
            model_config.served_model_name,
            scheduler_config.use_v2_block_manager,
            scheduler_config.num_scheduler_steps,
            cache_config.enable_prefix_caching,
            model_config.use_async_output_proc,
        )
        # TODO(woosuk): Print more configs in debug mode.
        from vllm.plugins import load_general_plugins
        load_general_plugins()

        self.model_config = model_config
        self.cache_config = cache_config
        self.lora_config = lora_config
        self.parallel_config = parallel_config
        self.scheduler_config = scheduler_config
        self.device_config = device_config
        self.speculative_config = speculative_config
        self.load_config = load_config
        self.decoding_config = decoding_config or DecodingConfig()
        self.prompt_adapter_config = prompt_adapter_config
        self.observability_config = observability_config or ObservabilityConfig(
        )
        self.log_stats = log_stats
        self.step_return_finished_only = step_return_finished_only

        if not self.model_config.skip_tokenizer_init:
            self.tokenizer = self._init_tokenizer()
            self.detokenizer = Detokenizer(self.tokenizer)
            tokenizer_group = self.get_tokenizer_group()
        else:
            self.tokenizer = None
            self.detokenizer = None
            tokenizer_group = None

        # Ensure that the function doesn't contain a reference to self,
        # to avoid engine GC issues
        def get_tokenizer_for_seq(sequence: Sequence) -> AnyTokenizer:
            assert tokenizer_group, ("tokenizer_group cannot be None, "
                                     "make sure skip_tokenizer_init is False")
            return tokenizer_group.get_lora_tokenizer(sequence.lora_request)

        self.seq_counter = Counter()
        self.generation_config_fields = _load_generation_config_dict(
            model_config)

        self.input_registry = input_registry
        self.input_processor = input_registry.create_input_processor(
            model_config)

        self.model_executor = executor_class(
            model_config=model_config,
            cache_config=cache_config,
            parallel_config=parallel_config,
            scheduler_config=scheduler_config,
            device_config=device_config,
            lora_config=lora_config,
            speculative_config=speculative_config,
            load_config=load_config,
            prompt_adapter_config=prompt_adapter_config,
            observability_config=self.observability_config,
        )

        if not self.model_config.embedding_mode:
            self._initialize_kv_caches()

        # If usage stat is enabled, collect relevant info.
        if is_usage_stats_enabled():
            from vllm.model_executor.model_loader import (
                get_architecture_class_name)
            usage_message.report_usage(
                get_architecture_class_name(model_config),
                usage_context,
                extra_kvs={
                    # Common configuration
                    "dtype":
                    str(model_config.dtype),
                    "tensor_parallel_size":
                    parallel_config.tensor_parallel_size,
                    "block_size":
                    cache_config.block_size,
                    "gpu_memory_utilization":
                    cache_config.gpu_memory_utilization,

                    # Quantization
                    "quantization":
                    model_config.quantization,
                    "kv_cache_dtype":
                    str(cache_config.cache_dtype),

                    # Feature flags
                    "enable_lora":
                    bool(lora_config),
                    "enable_prompt_adapter":
                    bool(prompt_adapter_config),
                    "enable_prefix_caching":
                    cache_config.enable_prefix_caching,
                    "enforce_eager":
                    model_config.enforce_eager,
                    "disable_custom_all_reduce":
                    parallel_config.disable_custom_all_reduce,
                })

        if self.tokenizer:
            # Ping the tokenizer to ensure liveness if it runs in a
            # different process.
            self.tokenizer.ping()

        # Create the scheduler.
        # NOTE: the cache_config here have been updated with the numbers of
        # GPU and CPU blocks, which are profiled in the distributed executor.
        self.scheduler = [
            Scheduler(
                scheduler_config, cache_config, lora_config,
                parallel_config.pipeline_parallel_size,
                self._process_model_outputs
                if model_config.use_async_output_proc else None)
            for _ in range(parallel_config.pipeline_parallel_size)
        ]

        # Metric Logging.
        if self.log_stats:
            if stat_loggers is not None:
                self.stat_loggers = stat_loggers
            else:
                # Lazy import for prometheus multiprocessing.
                # We need to set PROMETHEUS_MULTIPROC_DIR environment variable
                # before prometheus_client is imported.
                # See https://prometheus.github.io/client_python/multiprocess/
                from vllm.engine.metrics import (LoggingStatLogger,
                                                 PrometheusStatLogger)

                self.stat_loggers = {
                    "logging":
                    LoggingStatLogger(
                        local_interval=_LOCAL_LOGGING_INTERVAL_SEC),
                    "prometheus":
                    PrometheusStatLogger(
                        local_interval=_LOCAL_LOGGING_INTERVAL_SEC,
                        labels=dict(model_name=model_config.served_model_name),
                        max_model_len=self.model_config.max_model_len),
                }
                self.stat_loggers["prometheus"].info("cache_config",
                                                     self.cache_config)

        self.tracer = None
        if self.observability_config.otlp_traces_endpoint:
            self.tracer = init_tracer(
                "vllm.llm_engine",
                self.observability_config.otlp_traces_endpoint)

        # Create sequence output processor, e.g. for beam search or
        # speculative decoding.
        self.output_processor = (
            SequenceGroupOutputProcessor.create_output_processor(
                self.scheduler_config,
                self.detokenizer,
                self.scheduler,
                self.seq_counter,
                get_tokenizer_for_seq,
                stop_checker=StopChecker(
                    self.scheduler_config.max_model_len,
                    get_tokenizer_for_seq,
                ),
            ))

        self.cached_scheduler_outputs = [
            SchedulerOutputState()
            for _ in range(self.parallel_config.pipeline_parallel_size)
        ]

        # Async output processing pointers
        self.output_queue: Deque[Tuple[List[SamplerOutput],
                                       List[SequenceGroupMetadata],
                                       SchedulerOutputs]] = deque()
        self.request_outputs: List[Union[RequestOutput,
                                         EmbeddingRequestOutput]] = []

    def _initialize_kv_caches(self) -> None:
        """Initialize the KV cache in the worker(s).

        The workers will determine the number of blocks in both the GPU cache
        and the swap CPU cache.
        """
        num_gpu_blocks, num_cpu_blocks = (
            self.model_executor.determine_num_available_blocks())

        if self.cache_config.num_gpu_blocks_override is not None:
            num_gpu_blocks_override = self.cache_config.num_gpu_blocks_override
            logger.info(
                "Overriding num_gpu_blocks=%d with "
                "num_gpu_blocks_override=%d", num_gpu_blocks,
                num_gpu_blocks_override)
            num_gpu_blocks = num_gpu_blocks_override

        self.cache_config.num_gpu_blocks = num_gpu_blocks
        self.cache_config.num_cpu_blocks = num_cpu_blocks

        self.model_executor.initialize_cache(num_gpu_blocks, num_cpu_blocks)

    @classmethod
    def _get_executor_cls(cls,
                          engine_config: EngineConfig) -> Type[ExecutorBase]:
        distributed_executor_backend = (
            engine_config.parallel_config.distributed_executor_backend)
        # Initialize the cluster and specify the executor class.
        if isinstance(distributed_executor_backend, type):
            if not issubclass(distributed_executor_backend, ExecutorBase):
                raise TypeError(
                    "distributed_executor_backend must be a subclass of "
                    f"ExecutorBase. Got {distributed_executor_backend}.")
            if distributed_executor_backend.uses_ray:  # type: ignore
                initialize_ray_cluster(engine_config.parallel_config)
            executor_class = distributed_executor_backend
        elif engine_config.device_config.device_type == "neuron":
            from vllm.executor.neuron_executor import NeuronExecutor
            executor_class = NeuronExecutor
        elif engine_config.device_config.device_type == "tpu":
            if distributed_executor_backend == "ray":
                initialize_ray_cluster(engine_config.parallel_config)
                from vllm.executor.ray_tpu_executor import RayTPUExecutor
                executor_class = RayTPUExecutor
            else:
                assert distributed_executor_backend is None
                from vllm.executor.tpu_executor import TPUExecutor
                executor_class = TPUExecutor
        elif engine_config.device_config.device_type == "cpu":
            from vllm.executor.cpu_executor import CPUExecutor
            executor_class = CPUExecutor
        elif engine_config.device_config.device_type == "openvino":
            from vllm.executor.openvino_executor import OpenVINOExecutor
            executor_class = OpenVINOExecutor
        elif engine_config.device_config.device_type == "xpu":
            if distributed_executor_backend == "ray":
                initialize_ray_cluster(engine_config.parallel_config)
                from vllm.executor.ray_xpu_executor import RayXPUExecutor
                executor_class = RayXPUExecutor
            else:
                from vllm.executor.xpu_executor import XPUExecutor
                executor_class = XPUExecutor
        elif distributed_executor_backend == "ray":
            initialize_ray_cluster(engine_config.parallel_config)
            from vllm.executor.ray_gpu_executor import RayGPUExecutor
            executor_class = RayGPUExecutor
        elif distributed_executor_backend == "mp":
            from vllm.executor.multiproc_gpu_executor import (
                MultiprocessingGPUExecutor)
            assert not envs.VLLM_USE_RAY_SPMD_WORKER, (
                "multiprocessing distributed executor backend does not "
                "support VLLM_USE_RAY_SPMD_WORKER=1")
            executor_class = MultiprocessingGPUExecutor
        else:
            from vllm.executor.gpu_executor import GPUExecutor
            executor_class = GPUExecutor
        return executor_class

    @classmethod
    def from_engine_args(
        cls,
        engine_args: EngineArgs,
        usage_context: UsageContext = UsageContext.ENGINE_CONTEXT,
        stat_loggers: Optional[Dict[str, StatLoggerBase]] = None,
    ) -> "LLMEngine":
        """Creates an LLM engine from the engine arguments."""
        # Create the engine configs.
        engine_config = engine_args.create_engine_config()
        executor_class = cls._get_executor_cls(engine_config)
        # Create the LLM engine.
        engine = cls(
            **engine_config.to_dict(),
            executor_class=executor_class,
            log_stats=not engine_args.disable_log_stats,
            usage_context=usage_context,
            stat_loggers=stat_loggers,
        )

        return engine

    def __reduce__(self):
        # This is to ensure that the LLMEngine is not referenced in
        # the closure used to initialize Ray worker actors
        raise RuntimeError("LLMEngine should not be pickled!")

    def __del__(self):
        # Shutdown model executor when engine is garbage collected
        # Use getattr since __init__ can fail before the field is set
        if model_executor := getattr(self, "model_executor", None):
            model_executor.shutdown()

    MISSING_TOKENIZER_GROUP_MSG = ("Unable to get tokenizer because "
                                   "skip_tokenizer_init is True")

    def get_tokenizer_group(
        self,
        group_type: Type[_G] = BaseTokenizerGroup,
        *,
        missing_msg: str = MISSING_TOKENIZER_GROUP_MSG,
    ) -> _G:
        tokenizer_group = self.tokenizer

        if tokenizer_group is None:
            raise ValueError(missing_msg)
        if not isinstance(tokenizer_group, group_type):
            raise TypeError("Invalid type of tokenizer group. "
                            f"Expected type: {group_type}, but "
                            f"found type: {type(tokenizer_group)}")

        return tokenizer_group

    def get_tokenizer(
        self,
        lora_request: Optional[LoRARequest] = None,
    ) -> AnyTokenizer:
        return self.get_tokenizer_group().get_lora_tokenizer(lora_request)

    def _init_tokenizer(self) -> BaseTokenizerGroup:
        return init_tokenizer_from_configs(
            model_config=self.model_config,
            scheduler_config=self.scheduler_config,
            parallel_config=self.parallel_config,
            enable_lora=bool(self.lora_config))

    def _verify_args(self) -> None:
        self.model_config.verify_with_parallel_config(self.parallel_config)
        self.cache_config.verify_with_parallel_config(self.parallel_config)
        if self.lora_config:
            self.lora_config.verify_with_model_config(self.model_config)
            self.lora_config.verify_with_scheduler_config(
                self.scheduler_config)
        if self.prompt_adapter_config:
            self.prompt_adapter_config.verify_with_model_config(
                self.model_config)

    def _get_bos_token_id(self,
                          lora_request: Optional[LoRARequest] = None
                          ) -> Optional[int]:
        if self.tokenizer is None:
            logger.warning("Using None for BOS token id because tokenizer "
                           "is not initialized")
            return None

        return self.tokenizer.get_lora_tokenizer(lora_request).bos_token_id

    def _get_eos_token_id(self,
                          lora_request: Optional[LoRARequest] = None
                          ) -> Optional[int]:
        if self.tokenizer is None:
            logger.warning("Using None for EOS token id because tokenizer "
                           "is not initialized")
            return None

        return self.tokenizer.get_lora_tokenizer(lora_request).eos_token_id

    def _get_decoder_start_token_id(self) -> Optional[int]:
        '''
        Obtain the decoder start token id employed by an encoder/decoder
        model. Returns None for non-encoder/decoder models or if the
        model config is unavailable.
        '''

        if not self.is_encoder_decoder_model():
            logger.warning("Using None for decoder start token id because "
                           "this is not an encoder/decoder model.")
            return None

        if (self.model_config is None or self.model_config.hf_config is None):
            logger.warning("Using None for decoder start token id because "
                           "model config is not available.")
            return None

        dec_start_token_id = getattr(self.model_config.hf_config,
                                     'decoder_start_token_id', None)
        if dec_start_token_id is None:
            logger.warning("Falling back on <BOS> for decoder start token id "
                           "because decoder start token id is not available.")
            dec_start_token_id = self._get_bos_token_id()

        return dec_start_token_id

    def _add_processed_request(
        self,
        request_id: str,
        processed_inputs: Union[LLMInputs, EncoderDecoderLLMInputs],
        params: Union[SamplingParams, PoolingParams],
        arrival_time: float,
        lora_request: Optional[LoRARequest],
        prompt_adapter_request: Optional[PromptAdapterRequest],
        trace_headers: Optional[Mapping[str, str]] = None,
    ) -> None:
        self._validate_model_inputs(processed_inputs)
        # Create the sequences.
        block_size = self.cache_config.block_size
        seq_id = next(self.seq_counter)
        eos_token_id = self._get_eos_token_id(lora_request)

        seq = Sequence(seq_id, processed_inputs, block_size, eos_token_id,
                       lora_request, prompt_adapter_request)

        encoder_seq = None
        if 'encoder_prompt_token_ids' in processed_inputs:
            encoder_seq = Sequence(seq_id,
                                   processed_inputs,
                                   block_size,
                                   eos_token_id,
                                   lora_request,
                                   prompt_adapter_request,
                                   from_decoder_prompt=False)

        # Create a SequenceGroup based on SamplingParams or PoolingParams
        if isinstance(params, SamplingParams):
            seq_group = self._create_sequence_group_with_sampling(
                request_id,
                seq,
                params,
                arrival_time=arrival_time,
                lora_request=lora_request,
                trace_headers=trace_headers,
                prompt_adapter_request=prompt_adapter_request,
                encoder_seq=encoder_seq)
        elif isinstance(params, PoolingParams):
            seq_group = self._create_sequence_group_with_pooling(
                request_id,
                seq,
                params,
                arrival_time=arrival_time,
                lora_request=lora_request,
                prompt_adapter_request=prompt_adapter_request,
                encoder_seq=encoder_seq)
        else:
            raise ValueError(
                "Either SamplingParams or PoolingParams must be provided.")

        # Add the sequence group to the scheduler with least unfinished seqs.
        costs = [
            scheduler.get_num_unfinished_seq_groups()
            for scheduler in self.scheduler
        ]
        min_cost_scheduler = self.scheduler[costs.index(min(costs))]
        min_cost_scheduler.add_seq_group(seq_group)

    def stop_remote_worker_execution_loop(self) -> None:
        self.model_executor.stop_remote_worker_execution_loop()

    _LLMInputComponentsType = Tuple[str, List[int]]

    def _prepare_decoder_input_ids_for_generation(
        self,
        decoder_input_ids: Optional[List[int]],
    ) -> List[int]:
        """
        Prepares `decoder_input_ids` for generation with encoder-decoder models.

        Based on

        https://github.com/huggingface/transformers/blob/
        4037a2b5b1278736e566aec12e169100275545ea/
        src/transformers/generation/utils.py

        specifically GenerationMixin._prepare_decoder_input_ids_for_generation()

        Arguments:

        * decoder_input_ids: input token ids to preprocess

        Returns:

        * Processed token list
        """

        decoder_start_token_id = self._get_decoder_start_token_id()
        assert decoder_start_token_id is not None

        if decoder_input_ids is None:
            # no decoder prompt input ->
            # use decoder_start_token_id as decoder_input_ids
            decoder_input_ids = self._get_default_enc_dec_decoder_prompt()

        if (len(decoder_input_ids) == 0
                or decoder_input_ids[0] != decoder_start_token_id):
            decoder_input_ids = [decoder_start_token_id] + decoder_input_ids

        return decoder_input_ids

    def _tokenize_prompt(
        self,
        prompt: str,
        request_id: str,
        lora_request: Optional[LoRARequest],
    ) -> List[int]:
        '''
        Wrapper around application of the model's tokenizer.

        Arguments:

        * prompt
        * request_id
        * lora_request

        Returns:

        * prompt token ids
        '''

        tokenizer = self.get_tokenizer_group(
            missing_msg="prompts must be None if skip_tokenizer_init is True")

        return tokenizer.encode(request_id=request_id,
                                prompt=prompt,
                                lora_request=lora_request)

    def _extract_prompt_components(
        self,
        inputs: SingletonPromptInputs,
        request_id: str,
        lora_request: Optional[LoRARequest] = None,
    ) -> PromptComponents:
        '''
        Extract the components of any single encoder or decoder input prompt.

        Arguments:

        * request_id
        * inputs: single encoder or decoder input prompt
        * lora_request: this is only valid for decoder prompts

        Returns:

        * prompt
        * prompt_token_ids
        * multi_modal_data
        '''

        if isinstance(inputs, str):
            prompt = inputs
            prompt_token_ids = self._tokenize_prompt(
                prompt,
                request_id=request_id,
                lora_request=lora_request,
            )
            multi_modal_data = None
        elif isinstance(inputs, dict):
            if "prompt_token_ids" in inputs:
                prompt = None
                prompt_token_ids = inputs["prompt_token_ids"]
            else:
                # NOTE: This extra assignment is required to pass mypy
                prompt = parsed_prompt = inputs["prompt"]
                prompt_token_ids = self._tokenize_prompt(
                    parsed_prompt,
                    request_id=request_id,
                    lora_request=lora_request,
                )

            multi_modal_data = inputs.get("multi_modal_data")
        else:
            assert_never(inputs)

        return prompt, prompt_token_ids, multi_modal_data

    def _apply_prompt_adapter(
        self,
        prompt_token_ids: List[int],
        prompt_adapter_request: Optional[PromptAdapterRequest],
    ) -> List[int]:
        if prompt_adapter_request:
            prompt_token_ids = (
                [0] * prompt_adapter_request.prompt_adapter_num_virtual_tokens
                + prompt_token_ids)

        return prompt_token_ids

    def _get_default_enc_dec_decoder_prompt(self) -> List[int]:
        '''
        Specifically for encoder/decoder models:
        generate a default decoder prompt for when
        the user specifies only the encoder prompt.

        Encoder/decoder models utilize the decoder
        prompt in different ways; as new models are
        added, it is intended that this function
        will be extended to produce differing
        default decoder prompts, depending on the
        model variety.

        Absent a special case, the default behavior
        of this method is to mirror the behavior of
        the HuggingFace (HF) GenerationMixin for a None
        decoder prompt, which is to employ a logit processor
        setting to force the first decoded token to be <BOS>.
        Here, this behavior is approximated by having the
        "default" decoder prompt be <BOS>.

        However, it is possible that in the future
        other models may have different or more 
        complex logic for the default decoder prompt.
        This motivates having a special helper method
        for default decoder prompts.

        Returns:

        * prompt_token_ids
        '''

        bos_token_id = self._get_bos_token_id()
        assert bos_token_id is not None
        return [bos_token_id]

    def _build_enc_dec_llm_inputs(
        self,
        encoder_comps: PromptComponents,
        decoder_comps: DecoderPromptComponents,
    ) -> EncoderDecoderLLMInputs:
        encoder_prompt, encoder_prompt_ids, encoder_mm_data = encoder_comps
        decoder_prompt, decoder_prompt_ids, decoder_mm_data = decoder_comps

        if encoder_mm_data is not None or decoder_mm_data is not None:
            raise ValueError("Multi-modal encoder-decoder models are "
                             "not supported yet")

        decoder_prompt_ids = (
            self._prepare_decoder_input_ids_for_generation(decoder_prompt_ids))

        return EncoderDecoderLLMInputs(
            prompt_token_ids=decoder_prompt_ids,
            prompt=decoder_prompt,
            encoder_prompt_token_ids=encoder_prompt_ids,
            encoder_prompt=encoder_prompt,
        )

    def _process_encoder_decoder_prompt(
        self,
        inputs: PromptInputs,
        request_id: str,
    ) -> EncoderDecoderLLMInputs:
        '''
        For encoder/decoder models only:
        Process an input prompt into an
        :class:`EncoderDecoderLLMInputs` instance.

        There are two types of input prompts:
        singleton prompts which carry only the
        encoder prompt, and explicit encoder/decoder
        prompts which carry both the encoder and the
        decoder prompts as member variables.

        This function handles the following scenarios:
        * Singleton encoder prompt: extract encoder prompt
          token ids & infer default decoder prompt token ids
        * Explicit encoder/decoder prompt: extract encoder
          and decoder prompt token ids

        Note that for Explicit encoder/decoder prompts,
        each sub-prompt (encoder or decoder prompt) can
        have any possible singleton type; thus this
        method relies on helper functions to obtain
        token ids for the sub-prompts.
        
        Arguments:

        * inputs: an input prompt
        * request_id

        Returns:

        * :class:`EncoderDecoderLLMInputs` instance
        '''

        encoder_comps: PromptComponents
        decoder_comps: DecoderPromptComponents

        if is_explicit_encoder_decoder_prompt(inputs):
            encoder_comps = self._extract_prompt_components(
                inputs["encoder_prompt"],
                request_id=request_id,
            )

            if (decoder_input := inputs["decoder_prompt"]) is None:
                decoder_comps = None, None, None
            else:
                decoder_comps = self._extract_prompt_components(
                    decoder_input,
                    request_id=request_id,
                )
        else:
            encoder_comps = self._extract_prompt_components(
                inputs,
                request_id=request_id,
            )

            decoder_comps = None, None, None

        return self._build_enc_dec_llm_inputs(encoder_comps, decoder_comps)

    def _build_decoder_only_llm_inputs(
        self,
        prompt_comps: PromptComponents,
        prompt_adapter_request: Optional[PromptAdapterRequest],
    ) -> LLMInputs:
        prompt, prompt_token_ids, multi_modal_data = prompt_comps

        prompt_token_ids = self._apply_prompt_adapter(
            prompt_token_ids, prompt_adapter_request=prompt_adapter_request)

        return LLMInputs(prompt_token_ids=prompt_token_ids,
                         prompt=prompt,
                         multi_modal_data=multi_modal_data)

    def _process_decoder_only_prompt(
        self,
        inputs: SingletonPromptInputs,
        request_id: str,
        lora_request: Optional[LoRARequest] = None,
        prompt_adapter_request: Optional[PromptAdapterRequest] = None,
    ) -> LLMInputs:
        '''
        For decoder-only models:
        Process an input prompt into an :class:`LLMInputs` instance.

        Arguments:

        * inputs: input prompt
        * request_id
        * lora_request
        * prompt_adapter_request

        Returns:

        * :class:`LLMInputs` instance
        '''

        prompt_comps = self._extract_prompt_components(
            inputs,
            request_id=request_id,
            lora_request=lora_request,
        )

        return self._build_decoder_only_llm_inputs(
            prompt_comps,
            prompt_adapter_request=prompt_adapter_request,
        )

    def process_model_inputs(
        self,
        inputs: PromptInputs,
        request_id: str,
        lora_request: Optional[LoRARequest] = None,
        prompt_adapter_request: Optional[PromptAdapterRequest] = None,
    ) -> Union[LLMInputs, EncoderDecoderLLMInputs]:

        if self.is_encoder_decoder_model():
            # Encoder-decoder model requires special mapping of
            # input prompts to encoder & decoder
            model_inputs = self._process_encoder_decoder_prompt(
                inputs,
                request_id=request_id,
            )
        else:
            if is_explicit_encoder_decoder_prompt(inputs):
                raise ValueError("Cannot pass encoder-decoder prompt "
                                 "to decoder-only models")

            # Decoder-only operation
            model_inputs = self._process_decoder_only_prompt(
                inputs,
                request_id=request_id,
                lora_request=lora_request,
                prompt_adapter_request=prompt_adapter_request,
            )

        return self.input_processor(model_inputs)

    def add_request(
        self,
        request_id: str,
        inputs: PromptInputs,
        params: Union[SamplingParams, PoolingParams],
        arrival_time: Optional[float] = None,
        lora_request: Optional[LoRARequest] = None,
        trace_headers: Optional[Mapping[str, str]] = None,
        prompt_adapter_request: Optional[PromptAdapterRequest] = None,
    ) -> None:
        """Add a request to the engine's request pool.

        The request is added to the request pool and will be processed by the
        scheduler as `engine.step()` is called. The exact scheduling policy is
        determined by the scheduler.

        Args:
            request_id: The unique ID of the request.
            inputs: The inputs to the LLM. See
                :class:`~vllm.inputs.PromptInputs`
                for more details about the format of each input.
            params: Parameters for sampling or pooling.
                :class:`~vllm.SamplingParams` for text generation.
                :class:`~vllm.PoolingParams` for pooling.
            arrival_time: The arrival time of the request. If None, we use
                the current monotonic time.
            trace_headers: OpenTelemetry trace headers.

        Details:
            - Set arrival_time to the current time if it is None.
            - Set prompt_token_ids to the encoded prompt if it is None.
            - Create `best_of` number of :class:`~vllm.Sequence` objects.
            - Create a :class:`~vllm.SequenceGroup` object
              from the list of :class:`~vllm.Sequence`.
            - Add the :class:`~vllm.SequenceGroup` object to the scheduler.

        Example:
            >>> # initialize engine
            >>> engine = LLMEngine.from_engine_args(engine_args)
            >>> # set request arguments
            >>> example_prompt = "Who is the president of the United States?"
            >>> sampling_params = SamplingParams(temperature=0.0)
            >>> request_id = 0
            >>>
            >>> # add the request to the engine
            >>> engine.add_request(
            >>>    str(request_id),
            >>>    example_prompt,
            >>>    SamplingParams(temperature=0.0))
            >>> # continue the request processing
            >>> ...
        """
        if lora_request is not None and not self.lora_config:
            raise ValueError(f"Got lora_request {lora_request} but LoRA is "
                             "not enabled!")
        if arrival_time is None:
            arrival_time = time.time()

        processed_inputs = self.process_model_inputs(
            inputs,
            request_id=request_id,
            lora_request=lora_request,
            prompt_adapter_request=prompt_adapter_request,
        )

        self._add_processed_request(
            request_id=request_id,
            processed_inputs=processed_inputs,
            params=params,
            arrival_time=arrival_time,
            lora_request=lora_request,
            prompt_adapter_request=prompt_adapter_request,
            trace_headers=trace_headers,
        )

    def _create_sequence_group_with_sampling(
        self,
        request_id: str,
        seq: Sequence,
        sampling_params: SamplingParams,
        arrival_time: float,
        lora_request: Optional[LoRARequest],
        trace_headers: Optional[Mapping[str, str]] = None,
        prompt_adapter_request: Optional[PromptAdapterRequest] = None,
        encoder_seq: Optional[Sequence] = None,
    ) -> SequenceGroup:
        """Creates a SequenceGroup with SamplingParams."""
        max_logprobs = self.get_model_config().max_logprobs
        if (sampling_params.logprobs
                and sampling_params.logprobs > max_logprobs) or (
                    sampling_params.prompt_logprobs
                    and sampling_params.prompt_logprobs > max_logprobs):
            raise ValueError(f"Cannot request more than "
                             f"{max_logprobs} logprobs.")

        # Defensive copy of SamplingParams, which are used by the sampler,
        # this doesn't deep-copy LogitsProcessor objects
        sampling_params = sampling_params.clone()

        sampling_params.update_from_generation_config(
            self.generation_config_fields, seq.eos_token_id)

        # Create the sequence group.
        seq_group = SequenceGroup(
            request_id=request_id,
            seqs=[seq],
            arrival_time=arrival_time,
            sampling_params=sampling_params,
            lora_request=lora_request,
            trace_headers=trace_headers,
            prompt_adapter_request=prompt_adapter_request,
            encoder_seq=encoder_seq)

        return seq_group

    def _create_sequence_group_with_pooling(
        self,
        request_id: str,
        seq: Sequence,
        pooling_params: PoolingParams,
        arrival_time: float,
        lora_request: Optional[LoRARequest],
        prompt_adapter_request: Optional[PromptAdapterRequest],
        encoder_seq: Optional[Sequence] = None,
    ) -> SequenceGroup:
        """Creates a SequenceGroup with PoolingParams."""
        # Defensive copy of PoolingParams, which are used by the pooler
        pooling_params = pooling_params.clone()
        # Create the sequence group.
        seq_group = SequenceGroup(
            request_id=request_id,
            seqs=[seq],
            arrival_time=arrival_time,
            lora_request=lora_request,
            pooling_params=pooling_params,
            prompt_adapter_request=prompt_adapter_request,
            encoder_seq=encoder_seq)
        return seq_group

    def abort_request(self, request_id: Union[str, Iterable[str]]) -> None:
        """Aborts a request(s) with the given ID.

        Args:
            request_id: The ID(s) of the request to abort.

        Details:
            - Refer to the
              :meth:`~vllm.core.scheduler.Scheduler.abort_seq_group`
              from class :class:`~vllm.core.scheduler.Scheduler`.

        Example:
            >>> # initialize engine and add a request with request_id
            >>> request_id = str(0)
            >>> # abort the request
            >>> engine.abort_request(request_id)
        """
        for scheduler in self.scheduler:
            scheduler.abort_seq_group(request_id)

    def get_model_config(self) -> ModelConfig:
        """Gets the model configuration."""
        return self.model_config

    def get_parallel_config(self) -> ParallelConfig:
        """Gets the parallel configuration."""
        return self.parallel_config

    def get_decoding_config(self) -> DecodingConfig:
        """Gets the decoding configuration."""
        return self.decoding_config

    def get_scheduler_config(self) -> SchedulerConfig:
        """Gets the scheduler configuration."""
        return self.scheduler_config

    def get_lora_config(self) -> LoRAConfig:
        """Gets the LoRA configuration."""
        return self.lora_config

    def get_num_unfinished_requests(self) -> int:
        """Gets the number of unfinished requests."""
        return sum(scheduler.get_num_unfinished_seq_groups()
                   for scheduler in self.scheduler)

    def has_unfinished_requests(self) -> bool:
        """Returns True if there are unfinished requests."""
        return any(scheduler.has_unfinished_seqs()
                   for scheduler in self.scheduler)

    def has_unfinished_requests_for_virtual_engine(
            self, virtual_engine: int) -> bool:
        """
        Returns True if there are unfinished requests for the virtual engine.
        """
        return self.scheduler[virtual_engine].has_unfinished_seqs()

    def _process_sequence_group_outputs(
        self,
        seq_group: SequenceGroup,
        outputs: List[EmbeddingSequenceGroupOutput],
    ) -> None:
        seq_group.embeddings = outputs[0].embeddings

        for seq in seq_group.get_seqs():
            seq.status = SequenceStatus.FINISHED_STOPPED

        return

    def _process_model_outputs(self,
                               is_async: bool,
                               clear_outputs: bool = True) -> None:
        """Apply the model output to the sequences in the scheduled seq groups.

        is_async: Indicates whether this postprocessor runs in 
            parallel with the GPU forward pass and is processing 
            tokens from the previous step. If this is true, then
            no tokens need to be appended since it is already done
            externally (before the next schedule() call)
        clear_outputs: Sometimes existing outputs need to be combined 
            with outputs of this call. This happens for postprocessor
            draining at the final stage (like when sequences are finished)
        
        Returns RequestOutputs that can be returned to the client.
        """
        now = time.time()

        if clear_outputs:
            self.request_outputs.clear()

        if len(self.output_queue) == 0:
            return None

        (outputs, seq_group_metadata_list,
         scheduler_outputs) = self.output_queue.popleft()

        # Sanity check
        assert len(seq_group_metadata_list) == len(
            scheduler_outputs.scheduled_seq_groups)

        # Organize outputs by [step][sequence group] instead of
        # [sequence group][step].
        if len(outputs) > 1:
            outputs_by_sequence_group = create_output_by_sequence_group(
                outputs, num_seq_groups=len(seq_group_metadata_list))
        else:
            outputs_by_sequence_group = outputs

        finished_before: List[int] = []
        for i, seq_group_meta in enumerate(seq_group_metadata_list):
            scheduled_seq_group = scheduler_outputs.scheduled_seq_groups[i]

            seq_group = scheduled_seq_group.seq_group

            if seq_group.is_finished():
                finished_before.append(i)
                continue

            if len(outputs) > 1:
                output = outputs_by_sequence_group[i]
            else:
                output = [outputs_by_sequence_group[0][i]]

            if not is_async:
                seq_group.update_num_computed_tokens(
                    scheduled_seq_group.token_chunk_size)

            if outputs:
                for o in outputs:
                    if (isinstance(o, SamplerOutput)
                            and seq_group.metrics is not None):
                        if seq_group.metrics.model_forward_time is not None:
                            seq_group.metrics.model_forward_time += (
                                o.model_forward_time)
                        else:
                            seq_group.metrics.model_forward_time = (
                                o.model_forward_time)
                        if seq_group.metrics.model_execute_time is not None:
                            seq_group.metrics.model_execute_time += (
                                o.model_execute_time)
                        else:
                            seq_group.metrics.model_execute_time = (
                                o.model_execute_time)

            if self.model_config.embedding_mode:
                self._process_sequence_group_outputs(seq_group, output)
                continue

            self.output_processor.process_prompt_logprob(seq_group, output)
            if seq_group_meta.do_sample:
                self.output_processor.process_outputs(seq_group, output,
                                                      is_async)

        # Free the finished sequence groups.
        for scheduler in self.scheduler:
            scheduler.free_finished_seq_groups()

        # Create the outputs.
        for i, _ in enumerate(seq_group_metadata_list):
            scheduled_seq_group = scheduler_outputs.scheduled_seq_groups[i]

            if i in finished_before:
                continue  # Avoids double processing

            seq_group = scheduled_seq_group.seq_group
            seq_group.maybe_set_first_token_time(now)
            if (seq_group.is_finished()
                    if self.step_return_finished_only else True):
                request_output = RequestOutputFactory.create(seq_group)
                self.request_outputs.append(request_output)

        for seq_group in scheduler_outputs.ignored_seq_groups:
            request_output = RequestOutputFactory.create(seq_group)
            self.request_outputs.append(request_output)

        if is_async:
            # Log stats.
            self.do_log_stats(scheduler_outputs, outputs, finished_before)

            # Tracing
            self.do_tracing(scheduler_outputs)

        return None

    def _advance_to_next_step(
            self, output: List[SamplerOutput],
            seq_group_metadata_list: List[SequenceGroupMetadata],
            scheduled_seq_groups: List[ScheduledSequenceGroup]) -> None:
        """Given model output from a single run, append the tokens to the
        sequences. This is normally done inside output processor, but it is
        required if the worker is to perform async forward pass to next step.
        """
        for seq_group_metadata, sequence_group_outputs, scheduled_seq_group in \
            zip(seq_group_metadata_list, output, scheduled_seq_groups):
            seq_group = scheduled_seq_group.seq_group

            if seq_group.is_finished():
                continue

            seq_group.update_num_computed_tokens(
                seq_group_metadata.token_chunk_size)

            if seq_group_metadata.do_sample:
                assert len(sequence_group_outputs.samples) == 1, (
                    "Async output processor expects a single sample"
                    " (i.e sampling_params.n == 1 and no "
                    "sampling_params.best_of > 1)")
                sample = sequence_group_outputs.samples[0]

                assert len(seq_group.seqs) == 1
                seq = seq_group.seqs[0]
                seq.append_token_id(sample.output_token, sample.logprobs)

    def step(self) -> List[Union[RequestOutput, EmbeddingRequestOutput]]:
        """Performs one decoding iteration and returns newly generated results.

        .. figure:: https://i.imgur.com/sv2HssD.png
            :alt: Overview of the step function
            :align: center

            Overview of the step function.

        Details:
            - Step 1: Schedules the sequences to be executed in the next
              iteration and the token blocks to be swapped in/out/copy.

                - Depending on the scheduling policy,
                  sequences may be `preempted/reordered`.
                - A Sequence Group (SG) refer to a group of sequences
                  that are generated from the same prompt.

            - Step 2: Calls the distributed executor to execute the model.
            - Step 3: Processes the model output. This mainly includes:

                - Decodes the relevant outputs.
                - Updates the scheduled sequence groups with model outputs
                  based on its `sampling parameters` (`use_beam_search` or not).
                - Frees the finished sequence groups.

            - Finally, it creates and returns the newly generated results.

        Example:
            >>> # Please see the example/ folder for more detailed examples.
            >>>
            >>> # initialize engine and request arguments
            >>> engine = LLMEngine.from_engine_args(engine_args)
            >>> example_inputs = [(0, "What is LLM?",
            >>>    SamplingParams(temperature=0.0))]
            >>>
            >>> # Start the engine with an event loop
            >>> while True:
            >>>     if example_inputs:
            >>>         req_id, prompt, sampling_params = example_inputs.pop(0)
            >>>         engine.add_request(str(req_id),prompt,sampling_params)
            >>>
            >>>     # continue the request processing
            >>>     request_outputs = engine.step()
            >>>     for request_output in request_outputs:
            >>>         if request_output.finished:
            >>>             # return or show the request output
            >>>
            >>>     if not (engine.has_unfinished_requests() or example_inputs):
            >>>         break
        """
        if self.parallel_config.pipeline_parallel_size > 1:
            raise NotImplementedError(
                "Pipeline parallelism is only supported through AsyncLLMEngine "
                "as performance will be severely degraded otherwise.")

        # These are cached outputs from previous iterations. None if on first
        # iteration
        cached_outputs = self.cached_scheduler_outputs[0]
        seq_group_metadata_list = cached_outputs.seq_group_metadata_list
        scheduler_outputs = cached_outputs.scheduler_outputs
        allow_async_output_proc = cached_outputs.allow_async_output_proc

        # Skip the scheduler if there are any remaining steps in the seq groups.
        # This ensures that the scheduler is only called again when the current
        # batch has completed.
        if not self._has_remaining_steps(seq_group_metadata_list):
            (seq_group_metadata_list, scheduler_outputs,
             allow_async_output_proc) = self.scheduler[0].schedule()

            if not allow_async_output_proc and len(self.output_queue) > 0:
                self._process_model_outputs(is_async=True)

            if (self.scheduler_config.is_multi_step
                    and scheduler_outputs.num_lookahead_slots > 0):
                # cache the scheduler outputs for the next iteration if we have
                # lookahead slots
                self._cache_scheduler_outputs_for_multi_step(
                    0, seq_group_metadata_list, scheduler_outputs,
                    allow_async_output_proc)

        assert seq_group_metadata_list is not None
        assert scheduler_outputs is not None

        assert not (self.scheduler_config.is_multi_step and \
            allow_async_output_proc)

        if not scheduler_outputs.is_empty():
            finished_requests_ids = self.scheduler[
                0].get_and_reset_finished_requests_ids()

            # Check if we have a cached last_output from the previous iteration.
            # For supporting PP this is probably the best way to pass the
            # sampled_token_ids, as a separate broadcast over all the PP stages
            # will cause one virtual engine's microbatch to block the pipeline.
            last_sampled_token_ids = \
                self._get_last_sampled_token_ids(0)

            execute_model_req = ExecuteModelRequest(
                seq_group_metadata_list=seq_group_metadata_list,
                blocks_to_swap_in=scheduler_outputs.blocks_to_swap_in,
                blocks_to_swap_out=scheduler_outputs.blocks_to_swap_out,
                blocks_to_copy=scheduler_outputs.blocks_to_copy,
                num_lookahead_slots=scheduler_outputs.num_lookahead_slots,
                running_queue_size=scheduler_outputs.running_queue_size,
                finished_requests_ids=finished_requests_ids,
                # We use ExecuteModelRequest to pass the last sampled_token_ids
                # to each of the non-last PP stages for in-place prepare_input.
                last_sampled_token_ids=last_sampled_token_ids)

            if allow_async_output_proc:
                execute_model_req.output_proc_callback_fn = \
                    self._process_model_outputs

            output = self.model_executor.execute_model(
                execute_model_req=execute_model_req)

            # we need to do this here so that last step's sampled_token_ids can
            # be passed to the next iteration for PP.
            if self.scheduler_config.is_multi_step:
                self._update_cached_scheduler_output(0, output)
        else:
            if len(self.output_queue) > 0:
                assert not self.scheduler_config.is_multi_step
                self._process_model_outputs(is_async=True)
            output = []

        # Finish the current step for all the sequence groups.
        if self.scheduler_config.is_multi_step:
            for seq_group in seq_group_metadata_list:
                seq_group.finish_step()

        if not self._has_remaining_steps(seq_group_metadata_list):
            # clear the cache if we have finished all the steps.
            if self.scheduler_config.is_multi_step:
                self.cached_scheduler_outputs[0] = SchedulerOutputState()

            # Add results to the output_queue
            # (for async or non-async postprocessing)
            self.output_queue.append(
                (output, seq_group_metadata_list, scheduler_outputs))

            if output and allow_async_output_proc:
                assert len(output) == 1, ("Multi step decoding does not work "
                                          "with async output processing.")

                self._advance_to_next_step(
                    output[0], seq_group_metadata_list,
                    scheduler_outputs.scheduled_seq_groups)

            if not allow_async_output_proc:
                self._process_model_outputs(is_async=False)

                # Log stats.
                self.do_log_stats(scheduler_outputs, output)

                # Tracing
                self.do_tracing(scheduler_outputs)
        else:
            self.request_outputs = []

        if not self.has_unfinished_requests():
            # Drain async postprocessor
            if len(self.output_queue) > 0:
                assert not self.scheduler_config.is_multi_step
                self._process_model_outputs(is_async=True, clear_outputs=False)
            assert len(self.output_queue) == 0

            # Stop the execute model loop in parallel workers until there are
            # more requests to process. This avoids waiting indefinitely in
            # torch.distributed ops which may otherwise timeout, and unblocks
            # the RPC thread in the workers so that they can process any other
            # queued control plane messages, such as add/remove lora adapters.
            self.model_executor.stop_remote_worker_execution_loop()

        return self.request_outputs

    def _has_remaining_steps(
        self, seq_group_metadata_list: Optional[List[SequenceGroupMetadata]]
    ) -> bool:
        if (not self.scheduler_config.is_multi_step
                or not seq_group_metadata_list):
            return False

        # TODO(will) this is a sanity check for nowto make sure that all the
        # seqs are on the same steps. Eventually we will want to do some sort of
        # dynamic scheduling when doing multi-step decoding.
        ref_remaining_steps = seq_group_metadata_list[0].state.remaining_steps
        if any([
                seq_group.state.remaining_steps != ref_remaining_steps
                for seq_group in seq_group_metadata_list[1:]
        ]):
            raise AssertionError(("All running sequence groups should "
                                  "have the same remaining steps."))

        return ref_remaining_steps > 0

    def _cache_scheduler_outputs_for_multi_step(
            self, virtual_engine: int,
            seq_group_metadata_list: Optional[List[SequenceGroupMetadata]],
            scheduler_outputs: SchedulerOutputs,
            allow_async_output_proc: bool) -> None:
        co = self.cached_scheduler_outputs[virtual_engine]

        co.seq_group_metadata_list = seq_group_metadata_list
        co.scheduler_outputs = scheduler_outputs
        co.allow_async_output_proc = allow_async_output_proc
        co.last_output = None

    def _update_cached_scheduler_output(
            self, virtual_engine: int,
            output: List[Optional[SamplerOutput]]) -> None:
        if (self.parallel_config.pipeline_parallel_size > 1 and len(output) > 0
                and output[0] is not None):
            last_output = output[-1]
            assert last_output is not None
            assert last_output.sampled_token_ids_cpu is not None
            assert last_output.sampled_token_ids is None
            assert last_output.sampled_token_probs is None
            self.cached_scheduler_outputs[
                virtual_engine].last_output = last_output

    def _get_last_sampled_token_ids(
            self, virtual_engine: int) -> Optional[torch.Tensor]:
        cached_last_output = self.cached_scheduler_outputs[
            virtual_engine].last_output
        if (self.scheduler_config.is_multi_step
                and self.parallel_config.pipeline_parallel_size > 1
                and cached_last_output is not None
                and cached_last_output.sampled_token_ids_cpu is not None):
            return cached_last_output.sampled_token_ids_cpu
        return None

    def add_logger(self, logger_name: str, logger: StatLoggerBase) -> None:
        if logger_name in self.stat_loggers:
            raise KeyError(f"Logger with name {logger_name} already exists.")
        self.stat_loggers[logger_name] = logger

    def remove_logger(self, logger_name: str) -> None:
        if logger_name not in self.stat_loggers:
            raise KeyError(f"Logger with name {logger_name} does not exist.")
        del self.stat_loggers[logger_name]

    def do_log_stats(self,
                     scheduler_outputs: Optional[SchedulerOutputs] = None,
                     model_output: Optional[List[SamplerOutput]] = None,
                     finished_before: Optional[List[int]] = None) -> None:
        """Forced log when no requests active."""
        if self.log_stats:
            stats = self._get_stats(scheduler_outputs, model_output,
                                    finished_before)
            for logger in self.stat_loggers.values():
                logger.log(stats)

    def _get_stats(self,
                   scheduler_outputs: Optional[SchedulerOutputs],
                   model_output: Optional[List[SamplerOutput]] = None,
                   finished_before: Optional[List[int]] = None) -> Stats:
        """Get Stats to be Logged to Prometheus.

        Args:
            scheduler_outputs: Optional, used to populate metrics related to
                the scheduled batch,
            model_output: Optional, used to emit speculative decoding metrics
                which are created by the workers.
        """
        now = time.time()

        # System State
        #   Scheduler State
        num_running_sys = sum(
            len(scheduler.running) for scheduler in self.scheduler)
        num_swapped_sys = sum(
            len(scheduler.swapped) for scheduler in self.scheduler)
        num_waiting_sys = sum(
            len(scheduler.waiting) for scheduler in self.scheduler)

        # KV Cache Usage in %
        num_total_gpu = self.cache_config.num_gpu_blocks
        gpu_cache_usage_sys = 0.
        if num_total_gpu is not None:
            num_free_gpu = sum(
                scheduler.block_manager.get_num_free_gpu_blocks()
                for scheduler in self.scheduler)
            gpu_cache_usage_sys = 1.0 - (num_free_gpu / num_total_gpu)

        num_total_cpu = self.cache_config.num_cpu_blocks
        cpu_cache_usage_sys = 0.
        if num_total_cpu is not None and num_total_cpu > 0:
            num_free_cpu = sum(
                scheduler.block_manager.get_num_free_cpu_blocks()
                for scheduler in self.scheduler)
            cpu_cache_usage_sys = 1.0 - (num_free_cpu / num_total_cpu)

        # Prefix Cache Hit Rate. Note that we always use
        # the cache hit rate of the first virtual engine.
        cpu_prefix_cache_hit_rate = self.scheduler[
            0].get_prefix_cache_hit_rate(Device.CPU)
        gpu_prefix_cache_hit_rate = self.scheduler[
            0].get_prefix_cache_hit_rate(Device.GPU)

        # Iteration stats
        num_prompt_tokens_iter = 0
        num_generation_tokens_iter = 0
        time_to_first_tokens_iter: List[float] = []
        time_per_output_tokens_iter: List[float] = []
        num_preemption_iter = (0 if scheduler_outputs is None else
                               scheduler_outputs.preempted)

        # Request stats
        #   Latency
        time_e2e_requests: List[float] = []
        #   Metadata
        num_prompt_tokens_requests: List[int] = []
        num_generation_tokens_requests: List[int] = []
        best_of_requests: List[int] = []
        n_requests: List[int] = []
        finished_reason_requests: List[str] = []

        # NOTE: This loop assumes prefill seq_groups are before
        # decode seq_groups in scheduled_seq_groups.
        if scheduler_outputs is not None:
            # For async postprocessor, already finished sequences need to be
            # not counted (to avoid double counting)
            actual_num_batched_tokens = scheduler_outputs.num_batched_tokens  # type: ignore

            num_generation_tokens_from_prefill_groups = 0.
            # NOTE: if scheduler_outputs.num_prefill_groups > 0 and
            # the len of scheduler_outputs.scheduled_seq_groups is !=
            # scheduler_outputs.num_prefill_groups, this means that
            # chunked prefills have been detected.

            for idx, scheduled_seq_group in enumerate(
                    scheduler_outputs.scheduled_seq_groups):
                # Skip double logging when using async output proc
                if finished_before and idx in finished_before:
                    actual_num_batched_tokens -= 1
                    continue

                group_was_prefill = idx < scheduler_outputs.num_prefill_groups
                seq_group = scheduled_seq_group.seq_group

                # NOTE: a seq_group that completed all of its prefill tokens
                # in the last iteration will have seq_group.is_prefill() = False
                # with group_was_prefill = True
                if group_was_prefill:
                    # Number of prompt tokens.
                    num_prompt_tokens_iter += (
                        scheduled_seq_group.token_chunk_size)

                    # If the seq_group just finished the prefill state
                    # get TTFT.
                    if not seq_group.is_prefill():
                        latency = seq_group.get_last_latency(now)
                        time_to_first_tokens_iter.append(latency)

                        # One generation token per finished prefill.
                        num_generation_tokens_from_prefill_groups += (
                            seq_group.num_seqs())
                else:
                    # TPOTs.
                    latency = seq_group.get_last_latency(now)
                    time_per_output_tokens_iter.append(latency)

                # Because of chunked prefill, we can have a single sequence
                # group that does multiple prompt_runs. To prevent logging
                # the same metadata more than once per request, we standardize
                # on logging request level information for finished requests,
                # which can only happen once.
                if seq_group.is_finished():
                    # Latency timings
                    time_e2e_requests.append(now -
                                             seq_group.metrics.arrival_time)
                    # Metadata
                    num_prompt_tokens_requests.append(
                        len(seq_group.prompt_token_ids))
                    num_generation_tokens_requests.extend([
                        seq.get_output_len()
                        for seq in seq_group.get_finished_seqs()
                    ])
                    if seq_group.sampling_params is not None:
                        best_of_requests.append(
                            seq_group.sampling_params.best_of)
                        n_requests.append(seq_group.sampling_params.n)
                    finished_reason_requests.extend([
                        SequenceStatus.get_finished_reason(seq.status)
                        for seq in seq_group.get_finished_seqs()
                    ])

            # Number of generation tokens.
            #   num_batched_tokens equals the number of prompt_tokens plus the
            #   number of decode_tokens in a single iteration. So,
            #   num_generation_tokens = num_batched_tokens - num_prompt_tokens
            #   + num_generation_tokens_from_prefill_groups (since we generate
            #   one token on prefills on iters where the prefill finishes).
            num_generation_tokens_iter = (
                actual_num_batched_tokens - num_prompt_tokens_iter +
                num_generation_tokens_from_prefill_groups)

        # Spec decode, if enabled, emits specialized metrics from the worker in
        # sampler output.
        if model_output and (model_output[0].spec_decode_worker_metrics
                             is not None):
            spec_decode_metrics = model_output[0].spec_decode_worker_metrics
        else:
            spec_decode_metrics = None

        return Stats(
            now=now,
            # System stats
            #   Scheduler State
            num_running_sys=num_running_sys,
            num_swapped_sys=num_swapped_sys,
            num_waiting_sys=num_waiting_sys,
            #   KV Cache Usage in %
            gpu_cache_usage_sys=gpu_cache_usage_sys,
            cpu_cache_usage_sys=cpu_cache_usage_sys,
            #   Prefix Cache Hit Rate
            cpu_prefix_cache_hit_rate=cpu_prefix_cache_hit_rate,
            gpu_prefix_cache_hit_rate=gpu_prefix_cache_hit_rate,

            # Iteration stats
            num_prompt_tokens_iter=num_prompt_tokens_iter,
            num_generation_tokens_iter=num_generation_tokens_iter,
            time_to_first_tokens_iter=time_to_first_tokens_iter,
            time_per_output_tokens_iter=time_per_output_tokens_iter,
            spec_decode_metrics=spec_decode_metrics,
            num_preemption_iter=num_preemption_iter,

            # Request stats
            #   Latency
            time_e2e_requests=time_e2e_requests,
            #   Metadata
            num_prompt_tokens_requests=num_prompt_tokens_requests,
            num_generation_tokens_requests=num_generation_tokens_requests,
            best_of_requests=best_of_requests,
            n_requests=n_requests,
            finished_reason_requests=finished_reason_requests,
        )

    def add_lora(self, lora_request: LoRARequest) -> bool:
        return self.model_executor.add_lora(lora_request)

    def remove_lora(self, lora_id: int) -> bool:
        return self.model_executor.remove_lora(lora_id)

    def list_loras(self) -> Set[int]:
        return self.model_executor.list_loras()

    def pin_lora(self, lora_id: int) -> bool:
        return self.model_executor.pin_lora(lora_id)

    def add_prompt_adapter(
            self, prompt_adapter_request: PromptAdapterRequest) -> bool:
        return self.model_executor.add_prompt_adapter(prompt_adapter_request)

    def remove_prompt_adapter(self, prompt_adapter_id: int) -> bool:
        return self.model_executor.remove_prompt_adapter(prompt_adapter_id)

    def list_prompt_adapters(self) -> List[int]:
        return self.model_executor.list_prompt_adapters()

    def check_health(self) -> None:
        if self.tokenizer:
            self.tokenizer.check_health()
        self.model_executor.check_health()

    def is_tracing_enabled(self) -> bool:
        return self.tracer is not None

    def do_tracing(self, scheduler_outputs: SchedulerOutputs) -> None:
        if self.tracer is None:
            return

        for scheduled_seq_group in scheduler_outputs.scheduled_seq_groups:
            seq_group = scheduled_seq_group.seq_group
            if seq_group.is_finished():
                self.create_trace_span(seq_group)

    def create_trace_span(self, seq_group: SequenceGroup) -> None:
        if self.tracer is None or seq_group.sampling_params is None:
            return
        arrival_time_nano_seconds = int(seq_group.metrics.arrival_time * 1e9)

        trace_context = extract_trace_context(seq_group.trace_headers)

        with self.tracer.start_as_current_span(
                "llm_request",
                kind=SpanKind.SERVER,
                context=trace_context,
                start_time=arrival_time_nano_seconds) as seq_span:
            metrics = seq_group.metrics
            ttft = metrics.first_token_time - metrics.arrival_time
            e2e_time = metrics.finished_time - metrics.arrival_time
            # attribute names are based on
            # https://github.com/open-telemetry/semantic-conventions/blob/main/docs/gen-ai/llm-spans.md
            seq_span.set_attribute(SpanAttributes.LLM_RESPONSE_MODEL,
                                   self.model_config.model)
            seq_span.set_attribute(SpanAttributes.LLM_REQUEST_ID,
                                   seq_group.request_id)
            seq_span.set_attribute(SpanAttributes.LLM_REQUEST_TEMPERATURE,
                                   seq_group.sampling_params.temperature)
            seq_span.set_attribute(SpanAttributes.LLM_REQUEST_TOP_P,
                                   seq_group.sampling_params.top_p)
            seq_span.set_attribute(SpanAttributes.LLM_REQUEST_MAX_TOKENS,
                                   seq_group.sampling_params.max_tokens)
            seq_span.set_attribute(SpanAttributes.LLM_REQUEST_BEST_OF,
                                   seq_group.sampling_params.best_of)
            seq_span.set_attribute(SpanAttributes.LLM_REQUEST_N,
                                   seq_group.sampling_params.n)
            seq_span.set_attribute(SpanAttributes.LLM_USAGE_NUM_SEQUENCES,
                                   seq_group.num_seqs())
            seq_span.set_attribute(SpanAttributes.LLM_USAGE_PROMPT_TOKENS,
                                   len(seq_group.prompt_token_ids))
            seq_span.set_attribute(
                SpanAttributes.LLM_USAGE_COMPLETION_TOKENS,
                sum([
                    seq.get_output_len()
                    for seq in seq_group.get_finished_seqs()
                ]))
            seq_span.set_attribute(SpanAttributes.LLM_LATENCY_TIME_IN_QUEUE,
                                   metrics.time_in_queue)
            seq_span.set_attribute(
                SpanAttributes.LLM_LATENCY_TIME_TO_FIRST_TOKEN, ttft)
            seq_span.set_attribute(SpanAttributes.LLM_LATENCY_E2E, e2e_time)
            if metrics.scheduler_time is not None:
                seq_span.set_attribute(
                    SpanAttributes.LLM_LATENCY_TIME_IN_SCHEDULER,
                    metrics.scheduler_time)
            if metrics.model_forward_time is not None:
                seq_span.set_attribute(
                    SpanAttributes.LLM_LATENCY_TIME_IN_MODEL_FORWARD,
                    metrics.model_forward_time / 1000.0)
            if metrics.model_execute_time is not None:
                seq_span.set_attribute(
                    SpanAttributes.LLM_LATENCY_TIME_IN_MODEL_EXECUTE,
                    metrics.model_execute_time)

    def is_encoder_decoder_model(self):
        return self.model_config.is_encoder_decoder_model

    def is_embedding_model(self):
        return self.model_config.is_embedding_model

    def _validate_model_inputs(self, inputs: Union[LLMInputs,
                                                   EncoderDecoderLLMInputs]):
        prompt_key = "encoder_prompt_token_ids" \
            if self.is_encoder_decoder_model() else "prompt_token_ids"
        if not inputs.get(prompt_key):
            raise ValueError("Prompt cannot be empty")<|MERGE_RESOLUTION|>--- conflicted
+++ resolved
@@ -40,11 +40,7 @@
 from vllm.prompt_adapter.request import PromptAdapterRequest
 from vllm.sampling_params import SamplingParams
 from vllm.sequence import (EmbeddingSequenceGroupOutput, ExecuteModelRequest,
-<<<<<<< HEAD
-                           PoolerOutput, Sequence, SequenceGroup,
-=======
-                           SamplerOutput, Sequence, SequenceGroup,
->>>>>>> 9606c719
+                           Sequence, SequenceGroup,
                            SequenceGroupMetadata, SequenceStatus)
 from vllm.tracing import (SpanAttributes, SpanKind, extract_trace_context,
                           init_tracer)
