--- conflicted
+++ resolved
@@ -499,10 +499,6 @@
 
 
 direct_register_custom_op(
-<<<<<<< HEAD
-    library_name="vllm",
-=======
->>>>>>> 18bd7587
     op_name="inplace_fused_experts",
     op_func=inplace_fused_experts,
     mutates_args=["hidden_states"],
@@ -543,10 +539,6 @@
 
 
 direct_register_custom_op(
-<<<<<<< HEAD
-    library_name="vllm",
-=======
->>>>>>> 18bd7587
     op_name="outplace_fused_experts",
     op_func=outplace_fused_experts,
     mutates_args=[],
