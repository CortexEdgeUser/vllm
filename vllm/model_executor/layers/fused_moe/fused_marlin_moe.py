"""Fused MoE utilities for GPTQ."""
import functools
from typing import Any, Dict, Optional

import torch

from vllm import _custom_ops as ops
from vllm.model_executor.layers.fused_moe.fused_moe import (
    fused_topk, moe_align_block_size, try_get_optimal_moe_config)
from vllm.scalar_type import scalar_types


def get_scalar_type(num_bits: int, has_zp: bool):
    if has_zp:
        return scalar_types.uint4 if num_bits == 4 else scalar_types.uint8
    else:
        return scalar_types.uint4b8 if num_bits == 4 else scalar_types.uint8b128


def single_marlin_moe(
    hidden_states: torch.Tensor,
    w: torch.Tensor,
    scales: torch.Tensor,
    gating_output: torch.Tensor,
    topk: int,
    renormalize: bool,
    has_zero_point: bool = False,
    g_idx: Optional[torch.Tensor] = None,
    sort_indices: Optional[torch.Tensor] = None,
    w_zeros: Optional[torch.Tensor] = None,
    override_config: Optional[Dict[str, Any]] = None,
    num_bits: int = 8,
    is_k_full: bool = True,
) -> torch.Tensor:
    """
    This function computes the multiplication of hidden_states with expert
    weights used in Marlin MoE, using weights w and top-k gating mechanism.
    Its purpose is testing and debugging the fused MoE kernel.

    Parameters:
    - hidden_states (torch.Tensor): The input tensor to the Marlin Mul.
    - w (torch.Tensor): The set of expert weights.
    - scales (torch.Tensor): The quantization scales.
    - gating_output (torch.Tensor): The output of the gating operation
        (before softmax).
    - g_idx (Optional[torch.Tensor]): Optional act_order indices.
    - sort_indices (Optional[torch.Tensor]): Optional act_order input
      permutation.
    - topk (int): The number of top-k experts to select.
    - renormalize (bool): If True, renormalize the top-k weights to sum to 1.
    - w_zeros (Optional[torch.Tensor]): Optional zero points to be used for w.
    - override_config (Optional[Dict[str, Any]]): Optional override
        for the kernel configuration.
    - num_bits (bool): The number of bits in expert weights quantization.

    Returns:
    - torch.Tensor: The output tensor after applying the MoE layer.
    """
    # Check constraints.
    assert hidden_states.shape[0] == gating_output.shape[0], (
        "Number of tokens mismatch")
    assert hidden_states.shape[1] == w.shape[1] * 16, "Hidden size mismatch"
    assert gating_output.shape[1] == w.shape[0], "Number of experts mismatch"
    assert hidden_states.is_contiguous(), "Hidden_states must be contiguous"
    assert w.is_contiguous(), "Expert weights must be contiguous"
    assert hidden_states.dtype == torch.float16
    assert num_bits in [4, 8]

    M, K = hidden_states.shape
    E = w.shape[0]
    N = w.shape[2] // (num_bits // 2)

    topk_weights, topk_ids = fused_topk(hidden_states, gating_output, topk,
                                        renormalize)

    # This might not be an optimal config for a single MMM
    get_config_func = functools.partial(try_get_optimal_moe_config,
                                        w.shape,
                                        w.shape,
                                        topk_ids.shape[1],
                                        None,
                                        override_config=override_config,
                                        is_marlin=True)
    config = get_config_func(M)

    block_size_m = config['BLOCK_SIZE_M']

    sorted_token_ids, _, _ = moe_align_block_size(topk_ids, block_size_m, E)

    max_workspace_size = (N // 64) * 16
    workspace = torch.zeros(max_workspace_size,
                            dtype=torch.int,
                            device=hidden_states.device,
                            requires_grad=False)

    if has_zero_point:
        assert w_zeros is not None and w_zeros.nelement() > 0

    if w_zeros is None:
        w_zeros = torch.empty((0),
                              dtype=hidden_states.dtype,
                              device=hidden_states.device,
                              requires_grad=False)

    if g_idx is None:
        g_idx = torch.empty((0, 0),
                            dtype=torch.int32,
                            device=hidden_states.device,
                            requires_grad=False)

    if sort_indices is None:
        sort_indices = torch.empty((0),
                                   dtype=torch.int32,
                                   device=hidden_states.device,
                                   requires_grad=False)

    scalar_type = get_scalar_type(num_bits, has_zero_point)

    intermediate_cache = torch.ops._moe_C.marlin_gemm_moe(
        hidden_states, w, sorted_token_ids, topk_weights, topk_ids, scales,
<<<<<<< HEAD
        w_zeros, g_idx, sort_indices, workspace, scalar_type, M, N, K, True,
        has_zero_point, E, topk, block_size_m, True, False)
=======
        g_idx, perm, workspace, scalar_type, M, N, K, is_k_full, E, topk,
        block_size_m, True, False)
>>>>>>> f13a07b1

    return torch.sum(intermediate_cache.view(*intermediate_cache.shape), dim=1)


def fused_marlin_moe(
    hidden_states: torch.Tensor,
    w1: torch.Tensor,
    w2: torch.Tensor,
    w1_scale: torch.Tensor,
    w2_scale: torch.Tensor,
    gating_output: torch.Tensor,
    topk_weights: torch.Tensor,
    topk_ids: torch.Tensor,
    has_zero_point: bool = False,
    g_idx1: Optional[torch.Tensor] = None,
    g_idx2: Optional[torch.Tensor] = None,
    sort_indices1: Optional[torch.Tensor] = None,
    sort_indices2: Optional[torch.Tensor] = None,
    w1_zeros: Optional[torch.Tensor] = None,
    w2_zeros: Optional[torch.Tensor] = None,
    override_config: Optional[Dict[str, Any]] = None,
    num_bits: int = 8,
    is_k_full: bool = True,
) -> torch.Tensor:
    """
    This function computes a Mixture of Experts (MoE) layer using two sets of
    weights, w1 and w2, and top-k gating mechanism.

    Parameters:
    - hidden_states (torch.Tensor): The input tensor to the MoE layer.
    - w1 (torch.Tensor): The first set of expert weights.
    - w2 (torch.Tensor): The second set of expert weights.
    - w1_scale (torch.Tensor): Scale to be used for w1.
    - w2_scale (torch.Tensor): Scale to be used for w2.
    - gating_output (torch.Tensor): The output of the gating operation
        (before softmax).
    - g_idx1 (Optional[torch.Tensor]): The first set of act_order indices.
    - g_idx2 (Optional[torch.Tensor]): The second set of act_order indices.
    - sort_indices1 (Optional[torch.Tensor]): The first act_order input
        permutation.
    - sort_indices2 (Optional[torch.Tensor]): The second act_order input
        permutation.
    - topk_weights (torch.Tensor): Top-k weights.
    - topk_ids (torch.Tensor): Indices of topk-k elements.
    - override_config (Optional[Dict[str, Any]]): Optional override
        for the kernel configuration.
    - w1_zeros (Optional[torch.Tensor]): Optional zero points to be used for w1.
    - w2_zeros (Optional[torch.Tensor]): Optional zero points to be used for w2.
    - num_bits (bool): The number of bits in expert weights quantization.

    Returns:
    - torch.Tensor: The output tensor after applying the MoE layer.
    """
    # Check constraints.
    assert hidden_states.shape[0] == gating_output.shape[
        0], "Number of tokens mismatch"
    assert hidden_states.shape[
        1] == w1.shape[1] * 16, "Hidden size mismatch w1"
    assert hidden_states.shape[1] == w2.shape[2] // (
        num_bits // 2), "Hidden size mismatch w2"
    assert gating_output.shape[1] == w1.shape[0], "Number of experts mismatch"
    assert hidden_states.is_contiguous(), "Hidden_states must be contiguous"
    assert w1.is_contiguous(), "Expert weights1 must be contiguous"
    assert w2.is_contiguous(), "Expert weights2 must be contiguous"
    assert hidden_states.dtype == torch.float16
    assert num_bits in [4, 8]

    M, K = hidden_states.shape
    E = w1.shape[0]
    N = w2.shape[1] * 16
    topk = topk_ids.shape[1]

    get_config_func = functools.partial(
        try_get_optimal_moe_config,
        w1.shape,
        w2.shape,
        topk_ids.shape[1],
        None,
        override_config=override_config,
        is_marlin=True,
    )
    config = get_config_func(M)

    block_size_m = config["BLOCK_SIZE_M"]

    sorted_token_ids, _, _ = moe_align_block_size(topk_ids, block_size_m, E)

    max_workspace_size = ((M + 255) // 256) * (max(2 * N, K) // 64) * 16
    workspace = torch.zeros(max_workspace_size,
                            dtype=torch.int,
                            device="cuda",
                            requires_grad=False)

    if has_zero_point:
        assert w1_zeros is not None and w1_zeros.nelement() > 0
        assert w2_zeros is not None and w2_zeros.nelement() > 0

    if w1_zeros is None:
        w1_zeros = torch.empty((0),
                               dtype=hidden_states.dtype,
                               device=hidden_states.device,
                               requires_grad=False)
    if w2_zeros is None:
        w2_zeros = torch.empty((0),
                               dtype=hidden_states.dtype,
                               device=hidden_states.device,
                               requires_grad=False)

    if g_idx1 is None:
        g_idx1 = torch.empty((0, 0),
                             dtype=torch.int32,
                             device=hidden_states.device,
                             requires_grad=False)

    if g_idx2 is None:
        g_idx2 = torch.empty((0, 0),
                             dtype=torch.int32,
                             device=hidden_states.device,
                             requires_grad=False)

    if sort_indices1 is None:
        sort_indices1 = torch.empty((0),
                                    dtype=torch.int32,
                                    device=hidden_states.device,
                                    requires_grad=False)

    if sort_indices2 is None:
        sort_indices2 = torch.empty((0, 0),
                                    dtype=torch.int32,
                                    device=hidden_states.device,
                                    requires_grad=False)

    scalar_type1 = get_scalar_type(num_bits, has_zero_point)
    scalar_type2 = get_scalar_type(num_bits, has_zero_point)

    intermediate_cache2 = torch.empty(
        (M * topk_ids.shape[1], N),
        device=hidden_states.device,
        dtype=hidden_states.dtype,
    )

    intermediate_cache1 = torch.ops._moe_C.marlin_gemm_moe(
        hidden_states,
        w1,
        sorted_token_ids,
        topk_weights,
        topk_ids,
        w1_scale,
        w1_zeros,
        g_idx1,
        sort_indices1,
        workspace,
        scalar_type1,
        M,
        2 * N,
        K,
<<<<<<< HEAD
        True,
        has_zero_point,
=======
        is_k_full,
>>>>>>> f13a07b1
        E,
        topk,
        block_size_m,
        True,
        False,
    )

    ops.silu_and_mul(intermediate_cache2, intermediate_cache1.view(-1, 2 * N))

    intermediate_cache3 = torch.ops._moe_C.marlin_gemm_moe(
        intermediate_cache2,
        w2,
        sorted_token_ids,
        topk_weights,
        topk_ids,
        w2_scale,
        w2_zeros,
        g_idx2,
        sort_indices2,
        workspace,
        scalar_type2,
        M,
        K,
        N,
<<<<<<< HEAD
        True,
        has_zero_point,
=======
        is_k_full,
>>>>>>> f13a07b1
        E,
        topk,
        block_size_m,
        False,
        True,
    )

    return torch.sum(intermediate_cache3.view(*intermediate_cache3.shape),
                     dim=1)<|MERGE_RESOLUTION|>--- conflicted
+++ resolved
@@ -118,13 +118,8 @@
 
     intermediate_cache = torch.ops._moe_C.marlin_gemm_moe(
         hidden_states, w, sorted_token_ids, topk_weights, topk_ids, scales,
-<<<<<<< HEAD
-        w_zeros, g_idx, sort_indices, workspace, scalar_type, M, N, K, True,
-        has_zero_point, E, topk, block_size_m, True, False)
-=======
-        g_idx, perm, workspace, scalar_type, M, N, K, is_k_full, E, topk,
-        block_size_m, True, False)
->>>>>>> f13a07b1
+        w_zeros, g_idx, sort_indices, workspace, scalar_type, M, N, K,
+        is_k_full, has_zero_point, E, topk, block_size_m, True, False)
 
     return torch.sum(intermediate_cache.view(*intermediate_cache.shape), dim=1)
 
@@ -281,12 +276,8 @@
         M,
         2 * N,
         K,
-<<<<<<< HEAD
-        True,
+        is_k_full,
         has_zero_point,
-=======
-        is_k_full,
->>>>>>> f13a07b1
         E,
         topk,
         block_size_m,
@@ -311,12 +302,8 @@
         M,
         K,
         N,
-<<<<<<< HEAD
-        True,
+        is_k_full,
         has_zero_point,
-=======
-        is_k_full,
->>>>>>> f13a07b1
         E,
         topk,
         block_size_m,
