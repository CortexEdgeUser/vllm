from typing import Any, Dict, List, Literal, Optional, cast

import torch
from compressed_tensors.config import CompressionFormat
from compressed_tensors.quantization import (QuantizationArgs,
                                             QuantizationStrategy,
                                             QuantizationType)
from pydantic import BaseModel

from vllm.model_executor.layers.fused_moe import FusedMoE
from vllm.model_executor.layers.linear import (LinearBase, LinearMethodBase,
                                               UnquantizedLinearMethod)
from vllm.model_executor.layers.quantization.base_config import (  # noqa: E501
    QuantizationConfig, QuantizeMethodBase)
from vllm.model_executor.layers.quantization.compressed_tensors.compressed_tensors_moe import (  # noqa: E501
    CompressedTensorsMoEMethod)
from vllm.model_executor.layers.quantization.compressed_tensors.schemes import (
    W4A16SPARSE24_SUPPORTED_BITS, WNA16_SUPPORTED_BITS,
    CompressedTensorsScheme, CompressedTensorsW4A16Sparse24,
    CompressedTensorsW8A8Fp8, CompressedTensorsW8A8Int8,
    CompressedTensorsW8A16Fp8, CompressedTensorsWNA16, CompressedTensors24)
from vllm.model_executor.layers.quantization.compressed_tensors.utils import (
    find_matched_target, is_activation_quantization_format,
    should_ignore_layer)
from vllm.model_executor.layers.quantization.kv_cache import BaseKVCacheMethod
from vllm.platforms import current_platform
from compressed_tensors.compressors import ModelCompressor
from compressed_tensors.config import SparsityCompressionConfig, SparsityStructure

__all__ = ["CompressedTensorsLinearMethod"]

SPARSITY_CONFIG_NAME: Literal["sparsity_config"] = "sparsity_config"
QUANTIZATION_SCHEME_MAP_TYPE = Dict[str, Optional[Dict[str, QuantizationArgs]]]


class CompressedTensorsConfig(QuantizationConfig):

    def __init__(
        self,
        target_scheme_map: Dict[str, Any],
        ignore: List[str],
        quant_format: str,
        kv_cache_scheme: Optional[Dict[str, Any]] = None,
        sparsity_scheme_map: Optional[Dict[str,
                                           SparsityCompressionConfig]] = None,
        config: Optional[Dict[str, Any]] = None,
    ):

        self.ignore = ignore
        self.quant_format = quant_format
        # Map from [target -> scheme]
        self.target_scheme_map = target_scheme_map
        self.kv_cache_scheme = kv_cache_scheme
        self.sparsity_scheme_map = sparsity_scheme_map
        self.config = config

    def get_linear_method(self) -> "CompressedTensorsLinearMethod":
        return CompressedTensorsLinearMethod(self)

<<<<<<< HEAD
    def get_scaled_act_names(self) -> List[str]:
        return []

    @classmethod
=======
>>>>>>> dcdc3faf
    def get_supported_act_dtypes(cls) -> List[torch.dtype]:
        return [torch.float16, torch.bfloat16]

    @classmethod
    def get_min_capability(cls) -> int:
        return 70

    def get_name(self) -> str:
        return "compressed_tensors"

    def get_quant_method(
        self,
        layer: torch.nn.Module,
        prefix: str,
    ) -> Optional["QuantizeMethodBase"]:
        from vllm.attention.layer import Attention  # Avoid circular import

        # Check if the layer is skipped for quantization.
        # TODO (@robertgshaw2): support module names
        if should_ignore_layer(prefix, ignore=self.ignore):
            return UnquantizedLinearMethod()
        if isinstance(layer, LinearBase):
            scheme = self.get_scheme(layer=layer, layer_name=prefix)
            layer.scheme = scheme
            return CompressedTensorsLinearMethod(self)
        if isinstance(layer, Attention):
            return CompressedTensorsKVCacheMethod(self)
        if isinstance(layer, FusedMoE):
            return CompressedTensorsMoEMethod.get_moe_method(self)
        return None

    @classmethod
    def from_config(cls, config: Dict[str, Any]) -> "CompressedTensorsConfig":
        ignore: List[str] = cast(List[str], config.get("ignore", []))
        quant_format = cast(str, config.get("format"))
        target_scheme_map = cls._quantization_scheme_map_from_config(
            config=config)
        sparsity_scheme_map = cls._sparsity_scheme_map_from_config(
            config=config)

        return cls(
            target_scheme_map=target_scheme_map,
            ignore=ignore,
            quant_format=quant_format,
            sparsity_scheme_map=sparsity_scheme_map,
            config=config,
        )

    @classmethod
    def _sparsity_scheme_map_from_config(
            cls, config: Dict[str,
                              Any]) -> Dict[str, SparsityCompressionConfig]:
        """
        :param config: The `quantization_config` dictionary from config.json
        :return: A dictionary mapping target layer names to their corresponding
            sparsity compression configurations
        """
        if (sparsity_config := config.get(SPARSITY_CONFIG_NAME)) is None:
            return dict()

        sparsity_config = SparsityCompressionConfig.model_validate(
            sparsity_config)
        sparse_scheme_map: Dict[str, SparsityCompressionConfig] = {
            target: sparsity_config
            for target in sparsity_config.targets or list()
        }
        return sparse_scheme_map

    @classmethod
    def _quantization_scheme_map_from_config(
            cls, config: Dict[str, Any]) -> QUANTIZATION_SCHEME_MAP_TYPE:
        """
        :param config: The `quantization_config` dictionary from config.json
        :return: A dictionary mapping target layer names to their corresponding
            quantization_args for weights and input activations
        """
        target_scheme_map: Dict[str, Any] = dict()
        quant_format = cast(str, config.get("format"))

        # The quant_config has multiple config_groups, each containing
        # an input_activations key with details about how the activations are
        # quantized, a weights key indicating how the weights are quantized,
        # and a list of targets under the `targets` key, dictating which
        # layers are impacted by the quantization details. The quantization
        # details follow the structure defined by the QuantizationArgs
        # pydantic model, which is used to verify the structure of the
        # quant_config and also store the details for later use.

        config_groups = config.get("config_groups", dict())
        for _, quant_config in config_groups.items():
            targets = quant_config.get("targets")
            for target in targets:
                target_scheme_map[target] = {}
                target_scheme_map[target][
                    "weights"] = QuantizationArgs.model_validate(
                        quant_config.get("weights"))

                target_scheme_map[target]["input_activations"] = None
                if is_activation_quantization_format(quant_format):
                    input_activations = quant_config.get("input_activations")
                    # The only case where we have activation quant supported
                    # but no input_activations provided in the config
                    # should be w8a16fp8 w8a16fp8 can also run for cases where
                    # there is an input_quant but it is ignored
                    if not input_activations:
                        assert target_scheme_map[target][
                            "weights"].type == QuantizationType.FLOAT
                    else:
                        target_scheme_map[target][
                            "input_activations"] = QuantizationArgs.model_validate(
                                quant_config.get("input_activations"))
        return target_scheme_map

    @classmethod
    def get_config_filenames(cls) -> List[str]:
        return []

    def _check_scheme_supported(self,
                                min_capability: int,
                                error: bool = True) -> bool:
        capability_tuple = current_platform.get_device_capability()

        if capability_tuple is not None:
            capability = capability_tuple.to_int()
            supported = capability >= min_capability
            if error and not supported:
                raise RuntimeError(
                    "Quantization scheme is not supported for ",
                    f"the current GPU. Min capability: {min_capability}. ",
                    f"Current capability: {capability}.")
            return supported
        else:
            return False

    def _is_static_tensor_w8a8(self, weight_quant: BaseModel,
                               input_quant: BaseModel) -> bool:
        is_8_bits = weight_quant.num_bits == input_quant.num_bits == 8
        weight_strategy = (
            weight_quant.strategy == QuantizationStrategy.TENSOR.value
            or weight_quant.strategy == QuantizationStrategy.CHANNEL.value)
        is_tensor = (weight_strategy and input_quant.strategy
                     == QuantizationStrategy.TENSOR.value)
        is_static = not weight_quant.dynamic and not input_quant.dynamic

        # Both symmetric and asymmetric input quantization supported.
        # Only symmetric weight quantization supported.
        return is_8_bits and is_tensor and weight_quant.symmetric and is_static

    def _is_dynamic_token_w8a8(self, weight_quant: BaseModel,
                               input_quant: BaseModel) -> bool:
        is_8_bits = weight_quant.num_bits == input_quant.num_bits == 8
        weight_strategy = (
            weight_quant.strategy == QuantizationStrategy.TENSOR.value
            or weight_quant.strategy == QuantizationStrategy.CHANNEL.value)
        is_token = (weight_strategy and input_quant.strategy
                    == QuantizationStrategy.TOKEN.value)
        is_dynamic = not weight_quant.dynamic and input_quant.dynamic

        # Both symmetric and asymmetric input quantization supported.
        # Only symmetric weight quantization supported.
        return is_8_bits and is_token and weight_quant.symmetric and is_dynamic

    def _is_fp8_w8a8(self, weight_quant: BaseModel,
                     input_quant: BaseModel) -> bool:
        # Confirm weights and activations quantized.
        if weight_quant is None or input_quant is None:
            return False

        # Confirm weight scheme is supported.
        is_floating_point = (weight_quant.type == QuantizationType.FLOAT
                             and input_quant.type == QuantizationType.FLOAT)
        is_symmetric_weight = weight_quant.symmetric
        is_static_weight = not weight_quant.dynamic
        is_per_tensor_or_channel_weight = (weight_quant.strategy in [
            QuantizationStrategy.TENSOR, QuantizationStrategy.CHANNEL
        ])
        if not (is_floating_point and is_symmetric_weight and is_static_weight
                and is_per_tensor_or_channel_weight):
            return False

        # Dynamic quantization is always supported if weights supported.
        if input_quant.dynamic:
            return True

        # Confirm activation scheme is supported.
        is_symmetric_activation = input_quant.symmetric
        is_per_tensor_activation = (
            input_quant.strategy == QuantizationStrategy.TENSOR)
        return is_symmetric_activation and is_per_tensor_activation

    def _is_fp8_w8a16(self, weight_quant: BaseModel,
                      input_quant: BaseModel) -> bool:
        # Confirm weights quantized.
        if weight_quant is None:
            return False

        # Confirm we have floating points.
        if weight_quant.type != QuantizationType.FLOAT:
            return False

        # Confirm weight scheme is supported.
        is_symmetric_weight = weight_quant.symmetric
        is_static_weight = not weight_quant.dynamic
        is_per_tensor_or_channel_weight = (weight_quant.strategy in [
            QuantizationStrategy.TENSOR, QuantizationStrategy.CHANNEL
        ])
        if not (is_symmetric_weight and is_static_weight  # noqa: SIM103
                and is_per_tensor_or_channel_weight):
            return False

        # All conditions satisfied.
        return True

    def _is_wNa16_group_channel(self, weight_quant: BaseModel,
                                input_quant: BaseModel) -> bool:
        input_quant_none = input_quant is None
        is_symmetric = weight_quant.symmetric
        is_channel_group = (
            weight_quant.strategy == QuantizationStrategy.CHANNEL.value
            or weight_quant.strategy == QuantizationStrategy.GROUP.value)
        is_static = not weight_quant.dynamic

        return (is_channel_group and input_quant_none and is_symmetric
                and is_static)

    def _get_scheme_from_parts(
            self, weight_quant: BaseModel,
            input_quant: BaseModel) -> "CompressedTensorsScheme":

        # Detect If Mixed Precision
        if self._is_wNa16_group_channel(weight_quant, input_quant):
            if (self.quant_format == CompressionFormat.marlin_24.value
                    and weight_quant.num_bits in W4A16SPARSE24_SUPPORTED_BITS):
                return CompressedTensorsW4A16Sparse24(
                    strategy=weight_quant.strategy,
                    num_bits=weight_quant.num_bits,
                    group_size=weight_quant.group_size)
            if (self.quant_format == CompressionFormat.pack_quantized.value
                    and weight_quant.num_bits in WNA16_SUPPORTED_BITS):
                return CompressedTensorsWNA16(
                    num_bits=weight_quant.num_bits,
                    strategy=weight_quant.strategy,
                    group_size=weight_quant.group_size,
                    actorder=weight_quant.actorder)

        if is_activation_quantization_format(self.quant_format):
            if self._is_fp8_w8a8(weight_quant, input_quant):
                is_fp8_w8a8_supported = self._check_scheme_supported(
                    CompressedTensorsW8A8Fp8.get_min_capability(), error=False)
                if is_fp8_w8a8_supported:
                    return CompressedTensorsW8A8Fp8(
                        strategy=weight_quant.strategy,
                        is_static_input_scheme=(input_quant
                                                and not input_quant.dynamic))
                else:
                    # note: input_quant will be present for converted models;
                    # will be ignored during inference post loading
                    return CompressedTensorsW8A16Fp8(
                        strategy=weight_quant.strategy,
                        is_static_input_scheme=not input_quant.dynamic)

            # note: input_quant can be None
            if self._is_fp8_w8a16(weight_quant, input_quant):
                is_static_input_scheme = (input_quant
                                          and not input_quant.dynamic)
                return CompressedTensorsW8A16Fp8(
                    strategy=weight_quant.strategy,
                    is_static_input_scheme=is_static_input_scheme)

            if self._is_static_tensor_w8a8(weight_quant, input_quant):
                return CompressedTensorsW8A8Int8(
                    strategy=weight_quant.strategy,
                    is_static_input_scheme=True,
                    input_symmetric=input_quant.symmetric)

            if self._is_dynamic_token_w8a8(weight_quant, input_quant):
                return CompressedTensorsW8A8Int8(
                    strategy=weight_quant.strategy,
                    is_static_input_scheme=False,
                    input_symmetric=input_quant.symmetric)

        raise NotImplementedError(
            "No compressed-tensors compatible scheme was found.")

    def get_scheme(
            self,
            layer: torch.nn.Module,
            layer_name: Optional[str] = None) -> "CompressedTensorsScheme":
        """
        compressed-tensors supports non uniform in the following way:

        ignore: List of layer_names or nn.Module names to be ignored.
        targets of config_groups: There can be N config_groups which each
            have a quantization scheme. Each config_group has a list of targets
            which can be a full layer_name, a regex for a layer_name, or
            an nn.Module name.

        We first check whether a layer is in the ignore group and use
        CompressedTensorsUnquantized (i.e. fp16/bf16) scheme for the layer

        We then detect whether a layer_name is found in any target and
        use the quantization scheme corresponding to the matched target
        to select the CompressedTensorsScheme used for infernece.
        """

        # Find the "target" in the compressed-tensors config
        # that our layer conforms to.
        # TODO (@robertgshaw): add compressed-tensors as dep
        # so we do not have to re-write these functions
        # need to make accelerate optional in ct to do this

        matched_target = find_matched_target(
            layer_name=layer_name,
            module=layer,
            targets=self.target_scheme_map.keys())

        scheme_dict = self.target_scheme_map[matched_target]
        weight_quant = scheme_dict.get("weights")
        input_quant = scheme_dict.get("input_activations")

        sparsity_scheme: Optional[
            SparsityCompressionConfig] = self.sparsity_scheme_map.get(
                matched_target)

        if self.supports_cutlass_24(weight_quant=weight_quant,
                                    input_quant=input_quant,
                                    sparsity_scheme=sparsity_scheme):
            # Have a valid sparsity scheme
            # Validate layer is supported by Cutlass 2:4 Kernel
            scheme = CompressedTensors24(quantized=weight_quant is not None
                                         or input_quant is not None,
                                         weight_quant=weight_quant,
                                         input_quant=input_quant)
        else:
            # Find the quant_scheme
            scheme = self._get_scheme_from_parts(
                weight_quant=weight_quant,
                input_quant=input_quant,
            )

        # Raise error if device does not support the scheme
        # (e.g. fp8 needs ada lovelace)
        self._check_scheme_supported(scheme.get_min_capability())
        return scheme

    @staticmethod
    def supports_cutlass_24(
            weight_quant: Optional[QuantizationArgs],
            input_quant: Optional[QuantizationArgs],
            sparsity_scheme: Optional[SparsityCompressionConfig] = None
    ) -> bool:
        """
        Check if the layer is supported by the Cutlass 2:4 Kernel
        Conditions:
            - Overarching condition: Sparsity Structure is 2:4
            - Unquantized cases are supported
            - Weight only quantization is not-supported
            - Supported weight quantization strategies are TENSOR and CHANNEL
            - Supported input quantization strategies are TENSOR and TOKEN
            - Only 8 bit quantization is supported 

        :return: True if the layer is supported by the Cutlass 2:4 Kernel
            False otherwise
        """
        is_valid_sparsity = (sparsity_scheme is not None
                             and sparsity_scheme.sparsity_structure
                             == SparsityStructure.TWO_FOUR.value
                             and sparsity_scheme.format == "dense")
        if not is_valid_sparsity:
            return False

        # Unquantized cases are supported
        if weight_quant is None and input_quant is None:
            return True

        # Weight only quantization is not-supported
        if weight_quant is not None and input_quant is None:
            return False

        supported_weight_quant_strategies = [
            QuantizationStrategy.TENSOR.value,
            QuantizationStrategy.CHANNEL.value
        ]

        if weight_quant.strategy not in supported_weight_quant_strategies:
            return False

        supported_input_quant_strategies = [
            QuantizationStrategy.TENSOR.value, QuantizationStrategy.TOKEN.value
        ]

        if input_quant.strategy not in supported_input_quant_strategies:
            return False

        return weight_quant.num_bits == input_quant.num_bits == 8


class CompressedTensorsLinearMethod(LinearMethodBase):

    def __init__(self, quantization_config: CompressedTensorsConfig):
        self.quantization_config = quantization_config

    def process_weights_after_loading(self, layer: torch.nn.Module) -> None:
        layer.scheme.process_weights_after_loading(layer)

    def create_weights(self, layer: torch.nn.Module,
                       input_size_per_partition: int,
                       output_partition_sizes: List[int], input_size: int,
                       output_size: int, params_dtype: torch.dtype,
                       **extra_weight_attrs):
        """
        Use the CompressedTensorsScheme associated with each layer to create
        the necessary parameters for the layer. See LinearMethodBase for param
        details
        """
        weight_loader = extra_weight_attrs.get("weight_loader")
        layer.scheme.create_weights(
            layer=layer,
            input_size=input_size,
            input_size_per_partition=input_size_per_partition,
            output_partition_sizes=output_partition_sizes,
            output_size=output_size,
            params_dtype=params_dtype,
            weight_loader=weight_loader)

    def apply(self,
              layer: torch.nn.Module,
              x: torch.Tensor,
              bias: Optional[torch.Tensor] = None):
        """
        Use the output of create_weights and the CompressedTensorsScheme
        associated with the layer to apply the forward pass with the
        layer input.  See LinearMethodBase for param details

        """

        scheme = layer.scheme
        if scheme is None:
            raise ValueError("A scheme must be defined for each layer")
        return scheme.apply_weights(layer, x, bias=bias)


class CompressedTensorsKVCacheMethod(BaseKVCacheMethod):
    """
    Supports loading kv-cache scaling factors from compressed-tensors
    checkpoints.
    """

    def __init__(self, quant_config: CompressedTensorsConfig):
        self.validate_kv_cache_scheme(quant_config.kv_cache_scheme)
        super().__init__(quant_config)

    @staticmethod
    def validate_kv_cache_scheme(kv_cache_scheme: Optional[Dict[str, Any]]):
        """
        Validator for the kv cache scheme. Useful for controlling the
        kv cache quantization schemes, that are being supported in vLLM
        :param kv_cache_scheme: the compressed-tensors kv cache scheme
        """
        if kv_cache_scheme is None:
            return

        type_ = kv_cache_scheme.get("type")
        num_bits = kv_cache_scheme.get("num_bits")

        if type_ != "float" and num_bits != 8:
            raise NotImplementedError(
                "Currently supported kv cache quantization is "
                "num_bits=8, type=float, however "
                f"received num_bits={num_bits}, type={type_}")

        strategy = kv_cache_scheme.get("strategy")
        if strategy != "tensor":
            raise NotImplementedError(
                "Only support per-tensor scaling factor "
                "for compressed-tensors KV cache. "
                f"Expected strategy: tensor, found strategy: {strategy}")

        is_symmetric = kv_cache_scheme.get("symmetric")
        if not is_symmetric:
            raise NotImplementedError(
                "Only support symmetric scaling factor "
                "for compressed-tensors KV cache. "
                f"However found symmetric: {is_symmetric}")<|MERGE_RESOLUTION|>--- conflicted
+++ resolved
@@ -57,13 +57,6 @@
     def get_linear_method(self) -> "CompressedTensorsLinearMethod":
         return CompressedTensorsLinearMethod(self)
 
-<<<<<<< HEAD
-    def get_scaled_act_names(self) -> List[str]:
-        return []
-
-    @classmethod
-=======
->>>>>>> dcdc3faf
     def get_supported_act_dtypes(cls) -> List[torch.dtype]:
         return [torch.float16, torch.bfloat16]
 
