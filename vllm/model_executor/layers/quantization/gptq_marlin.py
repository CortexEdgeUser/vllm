from typing import Any, Callable, Dict, List, Optional, Set, Union

import torch

from vllm import _custom_ops as ops
from vllm.logger import init_logger
from vllm.model_executor.layers.fused_moe.layer import (
    FusedMoE, FusedMoEMethodBase, FusedMoeWeightScaleSupported)
from vllm.model_executor.layers.linear import (LinearBase, LinearMethodBase,
                                               set_weight_attrs)
from vllm.model_executor.layers.quantization.base_config import (
    QuantizationConfig)
from vllm.model_executor.layers.quantization.kernels import (
    MPLinearLayerConfig, choose_mp_linear_kernel)
from vllm.model_executor.layers.quantization.utils import replace_parameter
from vllm.model_executor.layers.quantization.utils.marlin_utils import (
    check_marlin_supported, marlin_moe_permute_scales,
    marlin_repeat_scales_on_all_ranks, verify_marlin_supported)
from vllm.model_executor.layers.vocab_parallel_embedding import ParallelLMHead
from vllm.model_executor.parameter import (ChannelQuantScaleParameter,
                                           GroupQuantScaleParameter,
                                           PackedColumnParameter,
                                           PackedvLLMParameter,
                                           RowvLLMParameter)
from vllm.scalar_type import scalar_types

logger = init_logger(__name__)


class GPTQMarlinConfig(QuantizationConfig):
    """Config class for GPTQ Marlin"""

    # (num_bits, is_sym) -> quant_type
    TYPE_MAP = {
        (4, True): scalar_types.uint4b8,
        (8, True): scalar_types.uint8b128,
    }

    def __init__(
        self,
        weight_bits: int,
        group_size: int,
        desc_act: bool,
        is_sym: bool,
        lm_head_quantized: bool,
    ) -> None:
        if desc_act and group_size == -1:
            # In this case, act_order == True is the same as act_order == False
            # (since we have only one group per output channel)
            desc_act = False

        self.pack_factor = 32 // weight_bits  # packed into int32
        self.group_size = group_size
        self.desc_act = desc_act
        self.lm_head_quantized = lm_head_quantized

        if (weight_bits, is_sym) not in self.TYPE_MAP:
            raise ValueError("Unsupported quantization config: "
                             f"bits={weight_bits}, sym={is_sym}")

        self.quant_type = self.TYPE_MAP[(weight_bits, is_sym)]

    def __repr__(self) -> str:
        return (f"GPTQMarlinConfig(quant_type={self.quant_type}, "
                f"group_size={self.group_size}, "
                f"desc_act={self.desc_act}, "
                f"lm_head_quantized={self.lm_head_quantized})")

    @classmethod
    def get_name(cls) -> str:
        return "gptq_marlin"

    @classmethod
    def get_supported_act_dtypes(cls) -> List[torch.dtype]:
        return [torch.half, torch.bfloat16]

    @classmethod
    def get_min_capability(cls) -> int:
        return 80

    @classmethod
    def get_config_filenames(cls) -> List[str]:
        return ["quantize_config.json"]

    @classmethod
    def from_config(cls, config: Dict[str, Any]) -> "GPTQMarlinConfig":
        weight_bits = cls.get_from_keys(config, ["bits"])
        group_size = cls.get_from_keys(config, ["group_size"])
        desc_act = cls.get_from_keys(config, ["desc_act"])
        is_sym = cls.get_from_keys(config, ["sym"])
        lm_head_quantized = cls.get_from_keys_or(config, ["lm_head"],
                                                 default=False)
        return cls(weight_bits, group_size, desc_act, is_sym,
                   lm_head_quantized)

    @classmethod
    def override_quantization_method(cls, hf_quant_cfg,
                                     user_quant) -> Optional[str]:
        can_convert = cls.is_gptq_marlin_compatible(hf_quant_cfg)

        is_valid_user_quant = (user_quant is None or user_quant == "marlin"
                               or user_quant == "gptq_marlin")

        if can_convert and is_valid_user_quant:
            msg = ("The model is convertible to {} during runtime."
                   " Using {} kernel.".format(cls.get_name(), cls.get_name()))
            logger.info(msg)
            return cls.get_name()

        if can_convert and user_quant == "gptq":
            logger.info("Detected that the model can run with gptq_marlin"
                        ", however you specified quantization=gptq explicitly,"
                        " so forcing gptq. Use quantization=gptq_marlin for"
                        " faster inference")
        return None

    def get_quant_method(
        self, layer: torch.nn.Module, prefix: str
    ) -> Optional[Union["GPTQMarlinLinearMethod", "GPTQMarlinMoEMethod"]]:
        if isinstance(layer, LinearBase) or (isinstance(layer, ParallelLMHead)
                                             and self.lm_head_quantized):
            return GPTQMarlinLinearMethod(self)
        elif isinstance(layer, FusedMoE):
            return GPTQMarlinMoEMethod(self)
        return None

    def get_scaled_act_names(self) -> List[str]:
        return []

    @classmethod
    def is_gptq_marlin_compatible(cls, quant_config: Dict[str, Any]):
        # Extract data from quant config.
        quant_method = quant_config.get("quant_method", "").lower()
        num_bits = quant_config.get("bits")
        group_size = quant_config.get("group_size")
        sym = quant_config.get("sym")
        desc_act = quant_config.get("desc_act")

        if quant_method != "gptq":
            return False

        # If we cannot find the info needed in the config, cannot convert.
        if (num_bits is None or group_size is None or sym is None
                or desc_act is None):
            return False

        if (num_bits, sym) not in cls.TYPE_MAP:
            return False

        return check_marlin_supported(quant_type=cls.TYPE_MAP[(num_bits, sym)],
                                      group_size=group_size)


class GPTQMarlinLinearMethod(LinearMethodBase):
    """Linear method for GPTQ Marlin.

    Args:
        quant_config: The GPTQ Marlin quantization config.
    """

    _kernel_backends_being_used: Set[str] = set()

    def __init__(self, quant_config: GPTQMarlinConfig) -> None:
        self.quant_config = quant_config

        # Verify supported on platform.
        verify_marlin_supported(quant_type=self.quant_config.quant_type,
                                group_size=self.quant_config.group_size)

    def create_weights(
        self,
        layer: torch.nn.Module,
        input_size_per_partition: int,
        output_partition_sizes: List[int],
        input_size: int,
        output_size: int,
        params_dtype: torch.dtype,
        **extra_weight_attrs,
    ) -> None:
        output_size_per_partition = sum(output_partition_sizes)
        is_row_parallel = input_size != input_size_per_partition
        weight_loader = extra_weight_attrs.get("weight_loader")

        mp_linear_kernel_config = MPLinearLayerConfig(
            full_weight_shape=(input_size, output_size),
            partition_weight_shape=\
                (input_size_per_partition, output_size_per_partition),
            weight_type=self.quant_config.quant_type,
            act_type=params_dtype,
            group_size=self.quant_config.group_size,
            zero_points=False,
            has_g_idx=self.quant_config.desc_act
        )

        kernel_type = choose_mp_linear_kernel(mp_linear_kernel_config)

        if kernel_type.__name__ not in self._kernel_backends_being_used:
            logger.info("Using %s for GPTQMarlinLinearMethod",
                        kernel_type.__name__)
            self._kernel_backends_being_used.add(kernel_type.__name__)

        # Normalize group_size
        if self.quant_config.group_size != -1:
            group_size = self.quant_config.group_size
        else:
            group_size = input_size

        # Determine sharding
        if marlin_repeat_scales_on_all_ranks(self.quant_config.desc_act,
                                             self.quant_config.group_size,
                                             is_row_parallel):
            # By setting scale_dim == None, weight_loader will
            # repeat the scales on each GPU in TP>1 case.
            scales_and_zp_input_dim = None
            scales_and_zp_size = input_size // group_size
        else:
            # By setting scale_dim == 0, weight_loader will
            # shard the scales in TP>1 case.
            scales_and_zp_input_dim = 0
            scales_and_zp_size = input_size_per_partition // group_size

        # Quantized weights
        qweight = PackedvLLMParameter(
            data=torch.empty(
                input_size_per_partition // self.quant_config.pack_factor,
                output_size_per_partition,
                dtype=torch.int32,
            ),
            input_dim=0,
            output_dim=1,
            packed_dim=0,
            packed_factor=self.quant_config.pack_factor,
            weight_loader=weight_loader)

        # Activation order
        g_idx = RowvLLMParameter(data=torch.empty(
            input_size_per_partition,
            dtype=torch.int32,
        ),
                                 input_dim=0,
                                 weight_loader=weight_loader)

        qzeros_args = {
            "data":
            torch.empty(
                scales_and_zp_size,
                output_size_per_partition // self.quant_config.pack_factor,
                dtype=torch.int32,
            ),
            "weight_loader":
            weight_loader
        }
        weight_scale_args = {
            "data":
            torch.empty(
                scales_and_zp_size,
                output_size_per_partition,
                dtype=params_dtype,
            ),
            "weight_loader":
            weight_loader
        }

        if scales_and_zp_input_dim is None:
            scales = ChannelQuantScaleParameter(output_dim=1,
                                                **weight_scale_args)
            qzeros = PackedColumnParameter(
                output_dim=1,
                packed_dim=1,
                packed_factor=self.quant_config.pack_factor,
                **qzeros_args)

        else:
            scales = GroupQuantScaleParameter(output_dim=1,
                                              input_dim=0,
                                              **weight_scale_args)
            qzeros = PackedvLLMParameter(
                input_dim=0,
                output_dim=1,
                packed_dim=1,
                packed_factor=self.quant_config.pack_factor,
                **qzeros_args)

        layer.register_parameter("qweight", qweight)
        layer.register_parameter("g_idx", g_idx)
        layer.register_parameter("scales", scales)
        layer.register_parameter("qzeros", qzeros)

        self.kernel = kernel_type(mp_linear_kernel_config,
                                  w_q_param_name="qweight",
                                  w_s_param_name="scales",
                                  w_zp_param_name="qzeros",
                                  w_gidx_param_name="g_idx")

    def process_weights_after_loading(self, layer: torch.nn.Module) -> None:
        self.kernel.process_weights_after_loading(layer)

    def apply(
        self,
        layer: torch.nn.Module,
        x: torch.Tensor,
        bias: Optional[torch.Tensor] = None,
    ) -> torch.Tensor:
        return self.kernel.apply_weights(layer, x, bias)


class GPTQMarlinMoEMethod(FusedMoEMethodBase):
    """MoE Marlin method with quantization."""

    def __init__(self, quant_config: GPTQMarlinConfig) -> None:
        self.quant_config = quant_config

    def create_weights(
        self,
        layer: torch.nn.Module,
        num_experts: int,
        hidden_size: int,
        intermediate_size: int,
        params_dtype: torch.dtype,
        **extra_weight_attrs,
    ):
        # Currently assuming is_k_full is always True
        # (input size per partition is the same as full input size)
        # Supports only sym for now (no zp)
        if self.quant_config.group_size != -1:
            scales_size13 = hidden_size // self.quant_config.group_size
            scales_size2 = intermediate_size // self.quant_config.group_size
            strategy = FusedMoeWeightScaleSupported.GROUP.value
        else:
            scales_size13 = 1
            scales_size2 = 1
            strategy = FusedMoeWeightScaleSupported.CHANNEL.value

        extra_weight_attrs.update({
            "quant_method": strategy,
            "is_transposed": True
        })
        # Fused gate_up_proj (column parallel)
        w13_qweight = torch.nn.Parameter(
            torch.empty(
                num_experts,
                hidden_size // self.quant_config.pack_factor,
                2 * intermediate_size,
                dtype=torch.int32,
            ),
            requires_grad=False,
        )
        layer.register_parameter("w13_qweight", w13_qweight)
        set_weight_attrs(w13_qweight, extra_weight_attrs)
        # down_proj (row parallel)
        w2_qweight = torch.nn.Parameter(
            torch.empty(
                num_experts,
                intermediate_size // self.quant_config.pack_factor,
                hidden_size,
                dtype=torch.int32,
            ),
            requires_grad=False,
        )
        layer.register_parameter("w2_qweight", w2_qweight)
        set_weight_attrs(w2_qweight, extra_weight_attrs)
        # up_proj scales
        w13_scales = torch.nn.Parameter(
            torch.empty(num_experts,
                        scales_size13,
                        2 * intermediate_size,
                        dtype=torch.half),
            requires_grad=False,
        )
        layer.register_parameter("w13_scales", w13_scales)
        set_weight_attrs(w13_scales, extra_weight_attrs)
        # down_proj scales
        w2_scales = torch.nn.Parameter(
            torch.empty(num_experts,
                        scales_size2,
                        hidden_size,
                        dtype=torch.half),
            requires_grad=False,
        )
        layer.register_parameter("w2_scales", w2_scales)
        set_weight_attrs(w2_scales, extra_weight_attrs)
        # up_proj scales
        w13_qzeros = torch.nn.Parameter(
            torch.empty(num_experts,
                        scales_size13,
                        2 * intermediate_size // self.quant_config.pack_factor,
                        dtype=params_dtype),
            requires_grad=False,
        )
        layer.register_parameter("w13_qzeros", w13_qzeros)
        set_weight_attrs(w13_qzeros, extra_weight_attrs)
        # down_proj scales
        w2_qzeros = torch.nn.Parameter(
            torch.empty(num_experts,
                        scales_size2,
                        hidden_size // self.quant_config.pack_factor,
                        dtype=params_dtype),
            requires_grad=False,
        )
        layer.register_parameter("w2_qzeros", w2_qzeros)
        set_weight_attrs(w2_qzeros, extra_weight_attrs)
        w13_g_idx = torch.nn.Parameter(
            torch.empty(
                num_experts,
                hidden_size,
                dtype=torch.int32,
            ),
            requires_grad=False,
        )
        layer.register_parameter("w13_g_idx", w13_g_idx)
        set_weight_attrs(w13_g_idx, extra_weight_attrs)
        w2_g_idx = torch.nn.Parameter(
            torch.empty(
                num_experts,
                intermediate_size,
                dtype=torch.int32,
            ),
            requires_grad=False,
        )
        layer.register_parameter("w2_g_idx", w2_g_idx)
        set_weight_attrs(w2_g_idx, extra_weight_attrs)
        w13_g_idx_sort_indices = torch.nn.Parameter(
            torch.empty(
                num_experts,
                hidden_size,
                dtype=torch.int32,
            ),
            requires_grad=False,
        )
        layer.register_parameter("w13_g_idx_sort_indices",
                                 w13_g_idx_sort_indices)
        set_weight_attrs(w13_g_idx_sort_indices, extra_weight_attrs)
        w2_g_idx_sort_indices = torch.nn.Parameter(
            torch.empty(
                num_experts,
                intermediate_size,
                dtype=torch.int32,
            ),
            requires_grad=False,
        )
        layer.register_parameter("w2_g_idx_sort_indices",
                                 w2_g_idx_sort_indices)
        set_weight_attrs(w2_g_idx_sort_indices, extra_weight_attrs)

    def process_weights_after_loading(self, layer: torch.nn.Module) -> None:

        # Process act_order
        if self.quant_config.desc_act:
            # Get sorting based on g_idx
            num_experts = layer.w13_g_idx.shape[0]
            w13_g_idx_sort_indices = torch.empty_like(layer.w13_g_idx)
            w2_g_idx_sort_indices = torch.empty_like(layer.w2_g_idx)
            w13_sorted_g_idx = torch.empty_like(layer.w13_g_idx)
            w2_sorted_g_idx = torch.empty_like(layer.w2_g_idx)
            for e in range(num_experts):
                w13_g_idx_sort_indices[e] = torch.argsort(
                    layer.w13_g_idx[e]).to(torch.int32)
                w2_g_idx_sort_indices[e] = torch.argsort(layer.w2_g_idx[e]).to(
                    torch.int32)
                w13_sorted_g_idx[e] = layer.w13_g_idx[e][
                    w13_g_idx_sort_indices[e]]
                w2_sorted_g_idx[e] = layer.w2_g_idx[e][
                    w2_g_idx_sort_indices[e]]
            replace_parameter(layer, "w13_g_idx", w13_sorted_g_idx)
            replace_parameter(layer, "w2_g_idx", w2_sorted_g_idx)
            replace_parameter(layer, "w13_g_idx_sort_indices",
                              w13_g_idx_sort_indices)
            replace_parameter(layer, "w2_g_idx_sort_indices",
                              w2_g_idx_sort_indices)
        else:
            # Reset g_idx related tensors
            num_experts = layer.w13_g_idx.shape[0]
            device = layer.w13_g_idx.device
            layer.w13_g_idx = torch.nn.Parameter(
                torch.empty((num_experts, 0), dtype=torch.int32,
                            device=device),
                requires_grad=False,
            )
            layer.w2_g_idx = torch.nn.Parameter(
                torch.empty((num_experts, 0), dtype=torch.int32,
                            device=device),
                requires_grad=False,
            )
            layer.w13_g_idx_sort_indices = torch.nn.Parameter(
                torch.empty((num_experts, 0), dtype=torch.int32,
                            device=device),
                requires_grad=False,
            )
            layer.w2_g_idx_sort_indices = torch.nn.Parameter(
                torch.empty((num_experts, 0), dtype=torch.int32,
                            device=device),
                requires_grad=False,
            )
        # Repack weights
        marlin_w13_qweight = ops.gptq_marlin_moe_repack(
            layer.w13_qweight,
            layer.w13_g_idx_sort_indices,
            layer.w13_qweight.shape[1] * self.quant_config.pack_factor,
            layer.w13_qweight.shape[2],
            self.quant_config.quant_type.size_bits,
        )
        replace_parameter(layer, "w13_qweight", marlin_w13_qweight)
        marlin_w2_qweight = ops.gptq_marlin_moe_repack(
            layer.w2_qweight,
            layer.w2_g_idx_sort_indices,
            layer.w2_qweight.shape[1] * self.quant_config.pack_factor,
            layer.w2_qweight.shape[2],
            self.quant_config.quant_type.size_bits,
        )
        replace_parameter(layer, "w2_qweight", marlin_w2_qweight)
        # Repack scales
        marlin_w13_scales = marlin_moe_permute_scales(
            s=layer.w13_scales,
            size_k=layer.intermediate_size_per_partition,
            size_n=layer.w13_scales.shape[2],
            group_size=self.quant_config.group_size,
        )
        replace_parameter(layer, "w13_scales", marlin_w13_scales)
        marlin_w2_scales = marlin_moe_permute_scales(
            s=layer.w2_scales,
            size_k=layer.w2_scales.shape[1] * self.quant_config.pack_factor,
            size_n=layer.w2_scales.shape[2],
            group_size=self.quant_config.group_size,
        )
        replace_parameter(layer, "w2_scales", marlin_w2_scales)

    def apply(
        self,
        layer: torch.nn.Module,
        x: torch.Tensor,
        router_logits: torch.Tensor,
        top_k: int,
        renormalize: bool = True,
        use_grouped_topk: bool = False,
        num_expert_group: Optional[int] = None,
        topk_group: Optional[int] = None,
        custom_routing_function: Optional[Callable] = None,
    ) -> torch.Tensor:
        from vllm.model_executor.layers.fused_moe.fused_marlin_moe import (
            fused_marlin_moe)

        # The input must currently be float16
        orig_dtype = x.dtype
        x = x.half()

        topk_weights, topk_ids = FusedMoE.select_experts(
            hidden_states=x,
            router_logits=router_logits,
            use_grouped_topk=use_grouped_topk,
            top_k=top_k,
            renormalize=renormalize,
            topk_group=topk_group,
            num_expert_group=num_expert_group,
            custom_routing_function=None)

        return fused_marlin_moe(
            x,
            layer.w13_qweight,
            layer.w2_qweight,
            layer.w13_scales,
            layer.w2_scales,
            router_logits,
            topk_weights,
            topk_ids,
<<<<<<< HEAD
            g_idx1=layer.w13_g_idx,
            g_idx2=layer.w2_g_idx,
            sort_indices1=layer.w13_g_idx_sort_indices,
            sort_indices2=layer.w2_g_idx_sort_indices,
=======
            w1_scale=layer.w13_scales,
            w2_scale=layer.w2_scales,
>>>>>>> 2529d09b
            num_bits=self.quant_config.quant_type.size_bits,
        ).to(orig_dtype)<|MERGE_RESOLUTION|>--- conflicted
+++ resolved
@@ -562,14 +562,9 @@
             router_logits,
             topk_weights,
             topk_ids,
-<<<<<<< HEAD
             g_idx1=layer.w13_g_idx,
             g_idx2=layer.w2_g_idx,
             sort_indices1=layer.w13_g_idx_sort_indices,
             sort_indices2=layer.w2_g_idx_sort_indices,
-=======
-            w1_scale=layer.w13_scales,
-            w2_scale=layer.w2_scales,
->>>>>>> 2529d09b
             num_bits=self.quant_config.quant_type.size_bits,
         ).to(orig_dtype)