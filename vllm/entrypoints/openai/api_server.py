--- conflicted
+++ resolved
@@ -96,15 +96,19 @@
 @asynccontextmanager
 async def build_async_engine_client(
         args: Namespace) -> AsyncIterator[Optional[AsyncEngineClient]]:
-<<<<<<< HEAD
 
     # Context manager to handle async_engine_client lifecycle
     # Ensures everything is shutdown and cleaned up on error/exit
     global engine_args
     engine_args = AsyncEngineArgs.from_cli_args(args)
 
+    # Backend itself still global for the silly lil' health handler
+    global async_engine_client
+
     async with build_async_engine_client_from_engine_args(
             engine_args, args.disable_frontend_multiprocessing) as engine:
+
+        async_engine_client = engine  # type: ignore[assignment]
         yield engine
 
 
@@ -120,52 +124,18 @@
 
     Returns the Client or None if the creation failed.
     """
-=======
->>>>>>> e16fa99a
-
-    # Backend itself still global for the silly lil' health handler
-    global async_engine_client
-
-    async with build_async_engine_client_from_engine_args(
-            engine_args, args.disable_frontend_multiprocessing) as engine:
-
-        async_engine_client = engine  # type: ignore[assignment]
-        yield engine
-
-
-@asynccontextmanager
-async def build_async_engine_client_from_engine_args(
-    engine_args: AsyncEngineArgs,
-    disable_frontend_multiprocessing: bool = False,
-) -> AsyncIterator[Optional[AsyncEngineClient]]:
-    """
-    Create AsyncEngineClient, either:
-        - in-process using the AsyncLLMEngine Directly
-        - multiprocess using AsyncLLMEngine RPC
-
-    Returns the Client or None if the creation failed.
-    """
 
     # If manually triggered or embedding model, use AsyncLLMEngine in process.
     # TODO: support embedding model via RPC.
     if (model_is_embedding(engine_args.model, engine_args.trust_remote_code,
                            engine_args.quantization)
             or disable_frontend_multiprocessing):
-<<<<<<< HEAD
-        async_engine_client = AsyncLLMEngine.from_engine_args(
-            engine_args, usage_context=UsageContext.OPENAI_API_SERVER)
-        try:
-            yield async_engine_client
-        finally:
-            async_engine_client.shutdown_background_loop()
-=======
         engine_client = AsyncLLMEngine.from_engine_args(
             engine_args, usage_context=UsageContext.OPENAI_API_SERVER)
         try:
             yield engine_client
         finally:
             engine_client.shutdown_background_loop()
->>>>>>> e16fa99a
         return
 
     # Otherwise, use the multiprocessing AsyncLLMEngine.
@@ -193,12 +163,7 @@
         # Build RPCClient, which conforms to AsyncEngineClient Protocol.
         # NOTE: Actually, this is not true yet. We still need to support
         # embedding models via RPC (see TODO above)
-<<<<<<< HEAD
         mp_engine_client = MPEngineClient(ipc_path)
-        async_engine_client = mp_engine_client  # type: ignore
-=======
-        rpc_client = AsyncEngineRPCClient(rpc_path)
->>>>>>> e16fa99a
 
         # Start RPCServer in separate process (holds the LLMEngine).
         # the current process might have CUDA context,
@@ -224,7 +189,7 @@
                         yield None
                         return
 
-            yield rpc_client  # type: ignore[misc]
+            yield mp_engine_client  # type: ignore[misc]
         finally:
             # Ensure rpc server process was terminated
             engine_process.terminate()
