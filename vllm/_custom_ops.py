--- conflicted
+++ resolved
@@ -447,15 +447,9 @@
         b_group_scales: Optional[torch.Tensor] = None,
         b_group_zeros: Optional[torch.Tensor] = None,
         b_group_size: Optional[int] = None,
-<<<<<<< HEAD
         b_channel_scales: Optional[torch.Tensor] = None,
         a_token_scales: Optional[torch.Tensor] = None,
-=======
-        c: Optional[torch.Tensor] = None,
-        alpha: Optional[float] = None,
-        beta: Optional[float] = None,
         barrier_workspace: Optional[torch.Tensor] = None,
->>>>>>> f7d65924
         schedule: Optional[str] = None,
     ) -> torch.Tensor:
         m = a.size(0)
@@ -604,7 +598,6 @@
 
 
 # machete
-<<<<<<< HEAD
 def machete_supported_schedules(
         a_type: torch.dtype,
         b_type: ScalarType,
@@ -616,28 +609,6 @@
     return torch.ops._C.machete_supported_schedules(
         a_type, b_type.id, group_scales_type, group_zeros_type,
         channel_scales_type, token_scales_type, out_type)
-=======
-def machete_supported_schedules(b_type: ScalarType) -> List[str]:
-    return torch.ops._C.machete_supported_schedules(b_type.id)
-
-
-def machete_gemm(
-    a: torch.Tensor,
-    b_q: torch.Tensor,  # Should be the tensor returned by machete_prepack_B
-    b_type: ScalarType,
-    b_scales: Optional[torch.Tensor] = None,
-    b_zeros: Optional[torch.Tensor] = None,
-    b_group_size: Optional[int] = None,
-    c: Optional[torch.Tensor] = None,
-    alpha: Optional[float] = None,
-    beta: Optional[float] = None,
-    barrier_workspace: Optional[torch.Tensor] = None,
-    schedule: Optional[str] = None,
-) -> torch.Tensor:
-    return torch.ops._C.machete_gemm(a, b_q, b_type.id, b_scales, b_zeros,
-                                     b_group_size, c, alpha, beta, 
-                                     barrier_workspace, schedule)
->>>>>>> f7d65924
 
 
 def machete_mm(
@@ -651,10 +622,12 @@
         b_group_size: Optional[int] = None,
         b_channel_scales: Optional[torch.Tensor] = None,
         a_token_scales: Optional[torch.Tensor] = None,
+        barrier_workspace: Optional[torch.Tensor] = None,
         schedule: Optional[str] = None) -> torch.Tensor:
     return torch.ops._C.machete_mm(a, b_q, b_type.id, out_type, b_group_scales,
                                    b_group_zeros, b_group_size,
-                                   b_channel_scales, a_token_scales, schedule)
+                                   b_channel_scales, a_token_scales,
+                                   barrier_workspace, schedule)
 
 
 def machete_prepack_B(
